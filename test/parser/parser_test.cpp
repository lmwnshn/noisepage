--- conflicted
+++ resolved
@@ -197,19 +197,6 @@
   EXPECT_EQ(create_stmt->GetIndexAttributes().size(), 2);
   auto ia1 = create_stmt->GetIndexAttributes()[0].GetExpression();
   EXPECT_EQ(ia1->GetExpressionType(), ExpressionType::OPERATOR_MINUS);
-<<<<<<< HEAD
-  auto ia1l = reinterpret_cast<ColumnValueExpression *>(ia1->GetChild(0).Get());
-  EXPECT_EQ(ia1l->GetColumnName(), "o_w_id");
-  auto ia1r = reinterpret_cast<ConstantValueExpression *>(ia1->GetChild(1).Get());
-  EXPECT_EQ(type::TransientValuePeeker::PeekInteger(ia1r->GetValue()), 2);
-  auto ia2 = create_stmt->GetIndexAttributes()[1].GetExpression();
-  EXPECT_EQ(ia2->GetExpressionType(), ExpressionType::OPERATOR_PLUS);
-  auto ia2l = reinterpret_cast<ColumnValueExpression *>(ia2->GetChild(0).Get());
-  EXPECT_EQ(ia2l->GetExpressionType(), ExpressionType::OPERATOR_PLUS);
-  auto ia2ll = reinterpret_cast<ColumnValueExpression *>(ia2l->GetChild(0).Get());
-  auto ia2lr = reinterpret_cast<ColumnValueExpression *>(ia2l->GetChild(1).Get());
-  auto ia2r = reinterpret_cast<ColumnValueExpression *>(ia2->GetChild(1).Get());
-=======
   auto ia1l = ia1->GetChild(0).CastManagedPointerTo<ColumnValueExpression>();
   EXPECT_EQ(ia1l->GetColumnName(), "o_w_id");
   auto ia1r = ia1->GetChild(1).CastManagedPointerTo<ConstantValueExpression>();
@@ -221,7 +208,6 @@
   auto ia2ll = ia2l->GetChild(0).CastManagedPointerTo<ColumnValueExpression>();
   auto ia2lr = ia2l->GetChild(1).CastManagedPointerTo<ColumnValueExpression>();
   auto ia2r = ia2->GetChild(1).CastManagedPointerTo<ColumnValueExpression>();
->>>>>>> f7a9ea99
   EXPECT_EQ(ia2ll->GetColumnName(), "o");
   EXPECT_EQ(ia2lr->GetColumnName(), "w");
   EXPECT_EQ(ia2r->GetColumnName(), "o");
@@ -261,11 +247,8 @@
 
   EXPECT_EQ(create_stmt->GetViewName(), "foo");
   EXPECT_NE(create_stmt->GetViewQuery(), nullptr);
-<<<<<<< HEAD
-  auto view_query = create_stmt->GetViewQuery().Get();
-=======
   auto view_query = create_stmt->GetViewQuery();
->>>>>>> f7a9ea99
+
   EXPECT_EQ(view_query->GetSelectTable()->GetTableName(), "bar");
   EXPECT_EQ(view_query->GetSelectColumns().size(), 1);
   EXPECT_NE(view_query->GetSelectCondition(), nullptr);
@@ -273,21 +256,12 @@
   EXPECT_EQ(view_query->GetSelectCondition()->GetChildrenSize(), 2);
   auto left_child = view_query->GetSelectCondition()->GetChild(0);
   EXPECT_EQ(left_child->GetExpressionType(), ExpressionType::COLUMN_VALUE);
-<<<<<<< HEAD
-  EXPECT_EQ(reinterpret_cast<ColumnValueExpression *>(left_child.Get())->GetColumnName(), "baz");
-  auto right_child = view_query->GetSelectCondition()->GetChild(1);
-  EXPECT_EQ(right_child->GetExpressionType(), ExpressionType::VALUE_CONSTANT);
-  EXPECT_EQ(type::TransientValuePeeker::PeekInteger(
-                reinterpret_cast<ConstantValueExpression *>(right_child.Get())->GetValue()),
-            1);
-=======
   EXPECT_EQ(left_child.CastManagedPointerTo<ColumnValueExpression>()->GetColumnName(), "baz");
   auto right_child = view_query->GetSelectCondition()->GetChild(1);
   EXPECT_EQ(right_child->GetExpressionType(), ExpressionType::VALUE_CONSTANT);
   EXPECT_EQ(
       type::TransientValuePeeker::PeekInteger(right_child.CastManagedPointerTo<ConstantValueExpression>()->GetValue()),
       1);
->>>>>>> f7a9ea99
 }
 
 // NOLINTNEXTLINE
@@ -477,146 +451,83 @@
 TEST_F(ParserTestBase, OperatorTest) {
   {
     std::string query = "SELECT 10+10 AS Addition;";
-<<<<<<< HEAD
-    auto result = pgparser.BuildParseTree(query);
-    const auto &sql_stmt = result.GetStatements()[0];
-    auto select_stmt = reinterpret_cast<SelectStatement *>(sql_stmt.get());
-    auto expr = select_stmt->GetSelectColumns().at(0).Get();
-=======
     auto result = pgparser_.BuildParseTree(query);
     auto sql_stmt = result.GetStatement(0);
     auto select_stmt = sql_stmt.CastManagedPointerTo<SelectStatement>();
     auto expr = select_stmt->GetSelectColumns().at(0);
->>>>>>> f7a9ea99
     EXPECT_EQ(expr->GetExpressionType(), ExpressionType::OPERATOR_PLUS);
   }
 
   {
     std::string query = "SELECT 15-721 AS Subtraction;";
-<<<<<<< HEAD
-    auto result = pgparser.BuildParseTree(query);
-    const auto &sql_stmt = result.GetStatements()[0];
-    auto select_stmt = reinterpret_cast<SelectStatement *>(sql_stmt.get());
-    auto expr = select_stmt->GetSelectColumns().at(0).Get();
-=======
     auto result = pgparser_.BuildParseTree(query);
     auto sql_stmt = result.GetStatement(0);
     auto select_stmt = sql_stmt.CastManagedPointerTo<SelectStatement>();
     auto expr = select_stmt->GetSelectColumns().at(0);
->>>>>>> f7a9ea99
     EXPECT_EQ(expr->GetExpressionType(), ExpressionType::OPERATOR_MINUS);
   }
 
   {
     std::string query = "SELECT 5*7 AS Multiplication;";
-<<<<<<< HEAD
-    auto result = pgparser.BuildParseTree(query);
-    const auto &sql_stmt = result.GetStatements()[0];
-    auto select_stmt = reinterpret_cast<SelectStatement *>(sql_stmt.get());
-    auto expr = select_stmt->GetSelectColumns().at(0).Get();
-=======
     auto result = pgparser_.BuildParseTree(query);
     auto sql_stmt = result.GetStatement(0);
     auto select_stmt = sql_stmt.CastManagedPointerTo<SelectStatement>();
     auto expr = select_stmt->GetSelectColumns().at(0);
->>>>>>> f7a9ea99
     EXPECT_EQ(expr->GetExpressionType(), ExpressionType::OPERATOR_MULTIPLY);
   }
 
   {
     std::string query = "SELECT 1/2 AS Division;";
-<<<<<<< HEAD
-    auto result = pgparser.BuildParseTree(query);
-    const auto &sql_stmt = result.GetStatements()[0];
-    auto select_stmt = reinterpret_cast<SelectStatement *>(sql_stmt.get());
-    auto expr = select_stmt->GetSelectColumns().at(0).Get();
-=======
     auto result = pgparser_.BuildParseTree(query);
     auto sql_stmt = result.GetStatement(0);
     auto select_stmt = sql_stmt.CastManagedPointerTo<SelectStatement>();
     auto expr = select_stmt->GetSelectColumns().at(0);
->>>>>>> f7a9ea99
     EXPECT_EQ(expr->GetExpressionType(), ExpressionType::OPERATOR_DIVIDE);
   }
 
   {
     std::string query = "SELECT 15||213 AS Concatenation;";
-<<<<<<< HEAD
-    auto result = pgparser.BuildParseTree(query);
-    const auto &sql_stmt = result.GetStatements()[0];
-    auto select_stmt = reinterpret_cast<SelectStatement *>(sql_stmt.get());
-    auto expr = select_stmt->GetSelectColumns().at(0).Get();
-=======
     auto result = pgparser_.BuildParseTree(query);
     auto sql_stmt = result.GetStatement(0);
     auto select_stmt = sql_stmt.CastManagedPointerTo<SelectStatement>();
     auto expr = select_stmt->GetSelectColumns().at(0);
->>>>>>> f7a9ea99
     EXPECT_EQ(expr->GetExpressionType(), ExpressionType::OPERATOR_CONCAT);
   }
 
   {
     std::string query = "SELECT 4%2 AS Mod;";
-<<<<<<< HEAD
-    auto result = pgparser.BuildParseTree(query);
-    const auto &sql_stmt = result.GetStatements()[0];
-    auto select_stmt = reinterpret_cast<SelectStatement *>(sql_stmt.get());
-    auto expr = select_stmt->GetSelectColumns().at(0).Get();
-=======
     auto result = pgparser_.BuildParseTree(query);
     auto sql_stmt = result.GetStatement(0);
     auto select_stmt = sql_stmt.CastManagedPointerTo<SelectStatement>();
     auto expr = select_stmt->GetSelectColumns().at(0);
->>>>>>> f7a9ea99
     EXPECT_EQ(expr->GetExpressionType(), ExpressionType::OPERATOR_MOD);
   }
 
   {
     std::string query = "SELECT CAST('100' AS INTEGER) AS Casting;";
-<<<<<<< HEAD
-    auto result = pgparser.BuildParseTree(query);
-    const auto &sql_stmt = result.GetStatements()[0];
-    auto select_stmt = reinterpret_cast<SelectStatement *>(sql_stmt.get());
-    auto expr = select_stmt->GetSelectColumns().at(0).Get();
-=======
     auto result = pgparser_.BuildParseTree(query);
     auto sql_stmt = result.GetStatement(0);
     auto select_stmt = sql_stmt.CastManagedPointerTo<SelectStatement>();
     auto expr = select_stmt->GetSelectColumns().at(0);
->>>>>>> f7a9ea99
     EXPECT_EQ(expr->GetExpressionType(), ExpressionType::OPERATOR_CAST);
     EXPECT_EQ(expr->GetReturnValueType(), type::TypeId::INTEGER);
   }
 
   {
     std::string query = "SELECT * FROM foo WHERE NOT id = 1;";
-<<<<<<< HEAD
-    auto result = pgparser.BuildParseTree(query);
-    const auto &sql_stmt = result.GetStatements()[0];
-    auto select_stmt = reinterpret_cast<SelectStatement *>(sql_stmt.get());
-    auto expr = select_stmt->GetSelectCondition().Get();
-=======
     auto result = pgparser_.BuildParseTree(query);
     auto sql_stmt = result.GetStatement(0);
     auto select_stmt = sql_stmt.CastManagedPointerTo<SelectStatement>();
     auto expr = select_stmt->GetSelectCondition();
->>>>>>> f7a9ea99
     EXPECT_EQ(expr->GetExpressionType(), ExpressionType::OPERATOR_NOT);
   }
 
   {
     std::string query = "SELECT * FROM foo WHERE id IS NULL;";
-<<<<<<< HEAD
-    auto result = pgparser.BuildParseTree(query);
-    const auto &sql_stmt = result.GetStatements()[0];
-    auto select_stmt = reinterpret_cast<SelectStatement *>(sql_stmt.get());
-    auto expr = select_stmt->GetSelectCondition().Get();
-=======
     auto result = pgparser_.BuildParseTree(query);
     auto sql_stmt = result.GetStatement(0);
     auto select_stmt = sql_stmt.CastManagedPointerTo<SelectStatement>();
     auto expr = select_stmt->GetSelectCondition();
->>>>>>> f7a9ea99
     EXPECT_EQ(expr->GetExpressionType(), ExpressionType::OPERATOR_IS_NULL);
     EXPECT_EQ(expr->GetReturnValueType(), type::TypeId::BOOLEAN);
   }
@@ -650,16 +561,9 @@
 
   {
     std::string query = "SELECT * FROM foo WHERE EXISTS (SELECT * from bar);";
-<<<<<<< HEAD
-    auto result = pgparser.BuildParseTree(query);
-    const auto &sql_stmt = result.GetStatements()[0];
-    auto select_stmt = reinterpret_cast<SelectStatement *>(sql_stmt.get());
-    auto expr = select_stmt->GetSelectCondition().Get();
-=======
     auto result = pgparser_.BuildParseTree(query);
     auto select_stmt = result.GetStatement(0).CastManagedPointerTo<SelectStatement>();
     auto expr = select_stmt->GetSelectCondition();
->>>>>>> f7a9ea99
     EXPECT_EQ(expr->GetExpressionType(), ExpressionType::OPERATOR_EXISTS);
     EXPECT_EQ(expr->GetReturnValueType(), type::TypeId::BOOLEAN);
   }
@@ -669,102 +573,60 @@
 TEST_F(ParserTestBase, CompareTest) {
   {
     std::string query = "SELECT * FROM foo WHERE id < 10;";
-<<<<<<< HEAD
-    auto result = pgparser.BuildParseTree(query);
-    const auto &sql_stmt = result.GetStatements()[0];
-    auto select_stmt = reinterpret_cast<SelectStatement *>(sql_stmt.get());
-    auto expr = select_stmt->GetSelectCondition().Get();
-=======
     auto result = pgparser_.BuildParseTree(query);
     auto sql_stmt = result.GetStatement(0);
     auto select_stmt = sql_stmt.CastManagedPointerTo<SelectStatement>();
     auto expr = select_stmt->GetSelectCondition();
->>>>>>> f7a9ea99
     EXPECT_EQ(expr->GetExpressionType(), ExpressionType::COMPARE_LESS_THAN);
     EXPECT_EQ(expr->GetReturnValueType(), type::TypeId::BOOLEAN);
   }
 
   {
     std::string query = "SELECT * FROM foo WHERE id <= 10;";
-<<<<<<< HEAD
-    auto result = pgparser.BuildParseTree(query);
-    const auto &sql_stmt = result.GetStatements()[0];
-    auto select_stmt = reinterpret_cast<SelectStatement *>(sql_stmt.get());
-    auto expr = select_stmt->GetSelectCondition().Get();
-=======
     auto result = pgparser_.BuildParseTree(query);
     auto sql_stmt = result.GetStatement(0);
     auto select_stmt = sql_stmt.CastManagedPointerTo<SelectStatement>();
     auto expr = select_stmt->GetSelectCondition();
->>>>>>> f7a9ea99
     EXPECT_EQ(expr->GetExpressionType(), ExpressionType::COMPARE_LESS_THAN_OR_EQUAL_TO);
     EXPECT_EQ(expr->GetReturnValueType(), type::TypeId::BOOLEAN);
   }
 
   {
     std::string query = "SELECT * FROM foo WHERE id >= 10;";
-<<<<<<< HEAD
-    auto result = pgparser.BuildParseTree(query);
-    const auto &sql_stmt = result.GetStatements()[0];
-    auto select_stmt = reinterpret_cast<SelectStatement *>(sql_stmt.get());
-    auto expr = select_stmt->GetSelectCondition().Get();
-=======
     auto result = pgparser_.BuildParseTree(query);
     auto sql_stmt = result.GetStatement(0);
     auto select_stmt = sql_stmt.CastManagedPointerTo<SelectStatement>();
     auto expr = select_stmt->GetSelectCondition();
->>>>>>> f7a9ea99
     EXPECT_EQ(expr->GetExpressionType(), ExpressionType::COMPARE_GREATER_THAN_OR_EQUAL_TO);
     EXPECT_EQ(expr->GetReturnValueType(), type::TypeId::BOOLEAN);
   }
 
   {
     std::string query = "SELECT * FROM foo WHERE str ~~ '%test%';";
-<<<<<<< HEAD
-    auto result = pgparser.BuildParseTree(query);
-    const auto &sql_stmt = result.GetStatements()[0];
-    auto select_stmt = reinterpret_cast<SelectStatement *>(sql_stmt.get());
-    auto expr = select_stmt->GetSelectCondition().Get();
-=======
     auto result = pgparser_.BuildParseTree(query);
     auto sql_stmt = result.GetStatement(0);
     auto select_stmt = sql_stmt.CastManagedPointerTo<SelectStatement>();
     auto expr = select_stmt->GetSelectCondition();
->>>>>>> f7a9ea99
     EXPECT_EQ(expr->GetExpressionType(), ExpressionType::COMPARE_LIKE);
     EXPECT_EQ(expr->GetReturnValueType(), type::TypeId::BOOLEAN);
   }
 
   {
     std::string query = "SELECT * FROM foo WHERE str !~~ '%test%';";
-<<<<<<< HEAD
-    auto result = pgparser.BuildParseTree(query);
-    const auto &sql_stmt = result.GetStatements()[0];
-    auto select_stmt = reinterpret_cast<SelectStatement *>(sql_stmt.get());
-    auto expr = select_stmt->GetSelectCondition().Get();
-=======
     auto result = pgparser_.BuildParseTree(query);
     auto sql_stmt = result.GetStatement(0);
     auto select_stmt = sql_stmt.CastManagedPointerTo<SelectStatement>();
     auto expr = select_stmt->GetSelectCondition();
->>>>>>> f7a9ea99
     EXPECT_EQ(expr->GetExpressionType(), ExpressionType::COMPARE_NOT_LIKE);
     EXPECT_EQ(expr->GetReturnValueType(), type::TypeId::BOOLEAN);
   }
 
   {
     std::string query = "SELECT * FROM foo WHERE str IS DISTINCT FROM 'test';";
-<<<<<<< HEAD
-    auto result = pgparser.BuildParseTree(query);
-    const auto &sql_stmt = result.GetStatements()[0];
-    auto select_stmt = reinterpret_cast<SelectStatement *>(sql_stmt.get());
-    auto expr = select_stmt->GetSelectCondition().Get();
-=======
     auto result = pgparser_.BuildParseTree(query);
     auto sql_stmt = result.GetStatement(0);
     auto select_stmt = sql_stmt.CastManagedPointerTo<SelectStatement>();
     auto expr = select_stmt->GetSelectCondition();
->>>>>>> f7a9ea99
     EXPECT_EQ(expr->GetExpressionType(), ExpressionType::COMPARE_IS_DISTINCT_FROM);
     EXPECT_EQ(expr->GetReturnValueType(), type::TypeId::BOOLEAN);
   }
@@ -816,15 +678,9 @@
     EXPECT_EQ("foo", statement->GetSelectTable()->GetTableName());
     EXPECT_EQ(ExpressionType::AGGREGATE_COUNT, statement->GetSelectColumns()[0]->GetExpressionType());
 
-<<<<<<< HEAD
-    auto agg_expression = reinterpret_cast<AggregateExpression *>(statement->GetSelectColumns()[0].Get());
-    EXPECT_TRUE(agg_expression->IsDistinct());
-    auto child_expr = reinterpret_cast<ColumnValueExpression *>(statement->GetSelectColumns()[0]->GetChild(0).Get());
-=======
     auto agg_expression = statement->GetSelectColumns()[0].CastManagedPointerTo<AggregateExpression>();
     EXPECT_TRUE(agg_expression->IsDistinct());
     auto child_expr = statement->GetSelectColumns()[0]->GetChild(0).CastManagedPointerTo<ColumnValueExpression>();
->>>>>>> f7a9ea99
     EXPECT_EQ("id", child_expr->GetColumnName());
   }
 
@@ -873,25 +729,15 @@
 
   EXPECT_EQ(2, columns.size());
   // Assume the parsed column order is the same as in the query
-<<<<<<< HEAD
-  EXPECT_EQ("id", reinterpret_cast<ColumnValueExpression *>(columns[0].Get())->GetColumnName());
-  EXPECT_EQ("name", reinterpret_cast<ColumnValueExpression *>(columns[1].Get())->GetColumnName());
-=======
   EXPECT_EQ("id", columns[0].CastManagedPointerTo<ColumnValueExpression>()->GetColumnName());
   EXPECT_EQ("name", columns[1].CastManagedPointerTo<ColumnValueExpression>()->GetColumnName());
->>>>>>> f7a9ea99
 
   auto having = statement->GetSelectGroupBy()->GetHaving();
   EXPECT_EQ(ExpressionType::COMPARE_GREATER_THAN, having->GetExpressionType());
   EXPECT_EQ(2, having->GetChildrenSize());
 
-<<<<<<< HEAD
-  auto name_exp = reinterpret_cast<ColumnValueExpression *>(having->GetChild(0).Get());
-  auto value_exp = reinterpret_cast<ConstantValueExpression *>(having->GetChild(1).Get());
-=======
   auto name_exp = having->GetChild(0).CastManagedPointerTo<ColumnValueExpression>();
   auto value_exp = having->GetChild(1).CastManagedPointerTo<ConstantValueExpression>();
->>>>>>> f7a9ea99
 
   EXPECT_EQ("id", name_exp->GetColumnName());
   EXPECT_EQ(type::TypeId::INTEGER, value_exp->GetValue().Type());
@@ -913,11 +759,7 @@
     EXPECT_EQ(order_by->GetOrderByTypes().size(), 1);
     EXPECT_EQ(order_by->GetOrderByExpressions().size(), 1);
     EXPECT_EQ(order_by->GetOrderByTypes().at(0), OrderType::kOrderAsc);
-<<<<<<< HEAD
-    auto expr = order_by->GetOrderByExpressions().at(0).Get();
-=======
     auto expr = order_by->GetOrderByExpressions().at(0);
->>>>>>> f7a9ea99
     EXPECT_EQ(expr->GetExpressionType(), ExpressionType::COLUMN_VALUE);
     EXPECT_EQ(expr.CastManagedPointerTo<ColumnValueExpression>()->GetColumnName(), "id");
   }
@@ -934,11 +776,7 @@
     EXPECT_EQ(order_by->GetOrderByTypes().size(), 1);
     EXPECT_EQ(order_by->GetOrderByExpressions().size(), 1);
     EXPECT_EQ(order_by->GetOrderByTypes().at(0), OrderType::kOrderAsc);
-<<<<<<< HEAD
-    auto expr = order_by->GetOrderByExpressions().at(0).Get();
-=======
     auto expr = order_by->GetOrderByExpressions().at(0);
->>>>>>> f7a9ea99
     EXPECT_EQ(expr->GetExpressionType(), ExpressionType::COLUMN_VALUE);
     EXPECT_EQ(expr.CastManagedPointerTo<ColumnValueExpression>()->GetColumnName(), "id");
   }
@@ -955,11 +793,7 @@
     EXPECT_EQ(order_by->GetOrderByTypes().size(), 1);
     EXPECT_EQ(order_by->GetOrderByExpressions().size(), 1);
     EXPECT_EQ(order_by->GetOrderByTypes().at(0), OrderType::kOrderDesc);
-<<<<<<< HEAD
-    auto expr = order_by->GetOrderByExpressions().at(0).Get();
-=======
     auto expr = order_by->GetOrderByExpressions().at(0);
->>>>>>> f7a9ea99
     EXPECT_EQ(expr->GetExpressionType(), ExpressionType::COLUMN_VALUE);
     EXPECT_EQ(expr.CastManagedPointerTo<ColumnValueExpression>()->GetColumnName(), "id");
   }
@@ -977,17 +811,10 @@
     EXPECT_EQ(order_by->GetOrderByExpressions().size(), 2);
     EXPECT_EQ(order_by->GetOrderByTypes().at(0), OrderType::kOrderAsc);
     EXPECT_EQ(order_by->GetOrderByTypes().at(1), OrderType::kOrderAsc);
-<<<<<<< HEAD
-    auto expr = order_by->GetOrderByExpressions().at(0).Get();
-    EXPECT_EQ(expr->GetExpressionType(), ExpressionType::COLUMN_VALUE);
-    EXPECT_EQ((reinterpret_cast<ColumnValueExpression *>(expr))->GetColumnName(), "id");
-    expr = order_by->GetOrderByExpressions().at(1).Get();
-=======
     auto expr = order_by->GetOrderByExpressions().at(0);
     EXPECT_EQ(expr->GetExpressionType(), ExpressionType::COLUMN_VALUE);
     EXPECT_EQ(expr.CastManagedPointerTo<ColumnValueExpression>()->GetColumnName(), "id");
     expr = order_by->GetOrderByExpressions().at(1);
->>>>>>> f7a9ea99
     EXPECT_EQ(expr->GetExpressionType(), ExpressionType::COLUMN_VALUE);
     EXPECT_EQ(expr.CastManagedPointerTo<ColumnValueExpression>()->GetColumnName(), "name");
   }
@@ -1005,17 +832,10 @@
     EXPECT_EQ(order_by->GetOrderByExpressions().size(), 2);
     EXPECT_EQ(order_by->GetOrderByTypes().at(0), OrderType::kOrderAsc);
     EXPECT_EQ(order_by->GetOrderByTypes().at(1), OrderType::kOrderDesc);
-<<<<<<< HEAD
-    auto expr = order_by->GetOrderByExpressions().at(0).Get();
-    EXPECT_EQ(expr->GetExpressionType(), ExpressionType::COLUMN_VALUE);
-    EXPECT_EQ((reinterpret_cast<ColumnValueExpression *>(expr))->GetColumnName(), "id");
-    expr = order_by->GetOrderByExpressions().at(1).Get();
-=======
     auto expr = order_by->GetOrderByExpressions().at(0);
     EXPECT_EQ(expr->GetExpressionType(), ExpressionType::COLUMN_VALUE);
     EXPECT_EQ(expr.CastManagedPointerTo<ColumnValueExpression>()->GetColumnName(), "id");
     expr = order_by->GetOrderByExpressions().at(1);
->>>>>>> f7a9ea99
     EXPECT_EQ(expr->GetExpressionType(), ExpressionType::COLUMN_VALUE);
     EXPECT_EQ(expr.CastManagedPointerTo<ColumnValueExpression>()->GetColumnName(), "name");
   }
@@ -1038,11 +858,7 @@
     auto correct_type = types[i];
 
     EXPECT_EQ(ExpressionType::VALUE_CONSTANT, column->GetExpressionType());
-<<<<<<< HEAD
-    auto const_expression = reinterpret_cast<ConstantValueExpression *>(column.Get());
-=======
     auto const_expression = column.CastManagedPointerTo<ConstantValueExpression>();
->>>>>>> f7a9ea99
     EXPECT_EQ(correct_type, const_expression->GetValue().Type());
   }
 }
@@ -1053,32 +869,6 @@
 
   {
     query = "SELECT * FROM foo JOIN bar ON foo.id=bar.id JOIN baz ON foo.id2=baz.id2;";
-<<<<<<< HEAD
-    auto result = pgparser.BuildParseTree(query);
-    auto select_stmt = reinterpret_cast<SelectStatement *>(result.GetStatements()[0].get());
-    auto join_table = select_stmt->GetSelectTable().Get();
-    EXPECT_EQ(join_table->GetTableReferenceType(), TableReferenceType::JOIN);
-    EXPECT_EQ(join_table->GetJoin()->GetJoinType(), JoinType::INNER);
-
-    auto join_cond = join_table->GetJoin()->GetJoinCondition().Get();
-    EXPECT_EQ(join_cond->GetExpressionType(), ExpressionType::COMPARE_EQUAL);
-    EXPECT_EQ(join_cond->GetChild(0)->GetExpressionType(), ExpressionType::COLUMN_VALUE);
-    auto jcl = reinterpret_cast<ColumnValueExpression *>(join_cond->GetChild(0).Get());
-    EXPECT_EQ(jcl->GetTableName(), "foo");
-    EXPECT_EQ(jcl->GetColumnName(), "id2");
-    auto jcr = reinterpret_cast<ColumnValueExpression *>(join_cond->GetChild(1).Get());
-    EXPECT_EQ(jcr->GetTableName(), "baz");
-    EXPECT_EQ(jcr->GetColumnName(), "id2");
-
-    auto l_join = join_table->GetJoin()->GetLeftTable().Get();
-    EXPECT_EQ(l_join->GetTableReferenceType(), TableReferenceType::JOIN);
-    auto ll_join = l_join->GetJoin()->GetLeftTable().Get();
-    EXPECT_EQ(ll_join->GetTableName(), "foo");
-    auto lr_join = l_join->GetJoin()->GetRightTable().Get();
-    EXPECT_EQ(lr_join->GetTableName(), "bar");
-
-    auto r_table = join_table->GetJoin()->GetRightTable().Get();
-=======
     auto result = pgparser_.BuildParseTree(query);
     auto select_stmt = result.GetStatement(0).CastManagedPointerTo<SelectStatement>();
     auto join_table = select_stmt->GetSelectTable();
@@ -1103,67 +893,42 @@
     EXPECT_EQ(lr_join->GetTableName(), "bar");
 
     auto r_table = join_table->GetJoin()->GetRightTable();
->>>>>>> f7a9ea99
     EXPECT_EQ(r_table->GetTableReferenceType(), TableReferenceType::NAME);
     EXPECT_EQ(r_table->GetTableName(), "baz");
   }
 
   {
     query = "SELECT * FROM foo INNER JOIN bar ON foo.id=bar.id AND foo.val > bar.val;";
-<<<<<<< HEAD
-    auto result = pgparser.BuildParseTree(query);
-    auto select_stmt = reinterpret_cast<SelectStatement *>(result.GetStatements()[0].get());
-    auto join_table = select_stmt->GetSelectTable().Get();
-=======
     auto result = pgparser_.BuildParseTree(query);
     auto select_stmt = result.GetStatement(0).CastManagedPointerTo<SelectStatement>();
     auto join_table = select_stmt->GetSelectTable();
->>>>>>> f7a9ea99
     EXPECT_EQ(join_table->GetTableReferenceType(), TableReferenceType::JOIN);
     EXPECT_EQ(join_table->GetJoin()->GetJoinType(), JoinType::INNER);
   }
 
   {
     query = "SELECT * FROM foo LEFT JOIN bar ON foo.id=bar.id AND foo.val > bar.val;";
-<<<<<<< HEAD
-    auto result = pgparser.BuildParseTree(query);
-    auto select_stmt = reinterpret_cast<SelectStatement *>(result.GetStatements()[0].get());
-    auto join_table = select_stmt->GetSelectTable().Get();
-=======
     auto result = pgparser_.BuildParseTree(query);
     auto select_stmt = result.GetStatement(0).CastManagedPointerTo<SelectStatement>();
     auto join_table = select_stmt->GetSelectTable();
->>>>>>> f7a9ea99
     EXPECT_EQ(join_table->GetTableReferenceType(), TableReferenceType::JOIN);
     EXPECT_EQ(join_table->GetJoin()->GetJoinType(), JoinType::LEFT);
   }
 
   {
     query = "SELECT * FROM foo RIGHT JOIN bar ON foo.id=bar.id AND foo.val > bar.val;";
-<<<<<<< HEAD
-    auto result = pgparser.BuildParseTree(query);
-    auto select_stmt = reinterpret_cast<SelectStatement *>(result.GetStatements()[0].get());
-    auto join_table = select_stmt->GetSelectTable().Get();
-=======
     auto result = pgparser_.BuildParseTree(query);
     auto select_stmt = result.GetStatement(0).CastManagedPointerTo<SelectStatement>();
     auto join_table = select_stmt->GetSelectTable();
->>>>>>> f7a9ea99
     EXPECT_EQ(join_table->GetTableReferenceType(), TableReferenceType::JOIN);
     EXPECT_EQ(join_table->GetJoin()->GetJoinType(), JoinType::RIGHT);
   }
 
   {
     query = "SELECT * FROM foo FULL OUTER JOIN bar ON foo.id=bar.id AND foo.val > bar.val;";
-<<<<<<< HEAD
-    auto result = pgparser.BuildParseTree(query);
-    auto select_stmt = reinterpret_cast<SelectStatement *>(result.GetStatements()[0].get());
-    auto join_table = select_stmt->GetSelectTable().Get();
-=======
     auto result = pgparser_.BuildParseTree(query);
     auto select_stmt = result.GetStatement(0).CastManagedPointerTo<SelectStatement>();
     auto join_table = select_stmt->GetSelectTable();
->>>>>>> f7a9ea99
     EXPECT_EQ(join_table->GetTableReferenceType(), TableReferenceType::JOIN);
     EXPECT_EQ(join_table->GetJoin()->GetJoinType(), JoinType::OUTER);
   }
@@ -1198,11 +963,7 @@
   EXPECT_EQ(1, result.GetStatements().size());
   auto statement = result.GetStatement(0).CastManagedPointerTo<SelectStatement>();
 
-<<<<<<< HEAD
-  auto select_expression = reinterpret_cast<ColumnValueExpression *>(statement->GetSelectColumns()[0].Get());
-=======
   auto select_expression = statement->GetSelectColumns()[0].CastManagedPointerTo<ColumnValueExpression>();
->>>>>>> f7a9ea99
   EXPECT_EQ("foo", select_expression->GetTableName());
   EXPECT_EQ("name", select_expression->GetColumnName());
   EXPECT_EQ("name_new", select_expression->GetAlias());
@@ -1222,13 +983,8 @@
   EXPECT_EQ(ExpressionType::COMPARE_EQUAL, where_expression->GetExpressionType());
   EXPECT_EQ(2, where_expression->GetChildrenSize());
 
-<<<<<<< HEAD
-  auto child_0 = reinterpret_cast<ColumnValueExpression *>(where_expression->GetChild(0).Get());
-  auto child_1 = reinterpret_cast<ColumnValueExpression *>(where_expression->GetChild(1).Get());
-=======
   auto child_0 = where_expression->GetChild(0).CastManagedPointerTo<ColumnValueExpression>();
   auto child_1 = where_expression->GetChild(1).CastManagedPointerTo<ColumnValueExpression>();
->>>>>>> f7a9ea99
   EXPECT_EQ("foo", child_0->GetTableName());
   EXPECT_EQ("id", child_0->GetColumnName());
   EXPECT_EQ("b", child_1->GetTableName());
@@ -1249,17 +1005,10 @@
     auto sql_stmt = result.GetStatement(0);
 
     EXPECT_EQ(sql_stmt->GetType(), StatementType::UPDATE);
-<<<<<<< HEAD
-    auto update_stmt = reinterpret_cast<UpdateStatement *>(sql_stmt.get());
-    auto table = update_stmt->GetUpdateTable().Get();
-    const auto &updates = update_stmt->GetUpdateClauses();
-    auto where_clause = update_stmt->GetUpdateCondition().Get();
-=======
     auto update_stmt = sql_stmt.CastManagedPointerTo<UpdateStatement>();
     auto table = update_stmt->GetUpdateTable();
     auto updates = update_stmt->GetUpdateClauses();
     auto where_clause = update_stmt->GetUpdateCondition();
->>>>>>> f7a9ea99
 
     EXPECT_NE(table, nullptr);
     EXPECT_EQ(table->GetTableName(), "customer");
@@ -1267,20 +1016,12 @@
     EXPECT_EQ(updates.size(), 2);
     EXPECT_EQ(updates[0]->GetColumnName(), "c_balance");
     EXPECT_EQ(updates[0]->GetUpdateValue()->GetExpressionType(), ExpressionType::COLUMN_VALUE);
-<<<<<<< HEAD
-    auto column_value_0 = reinterpret_cast<ColumnValueExpression *>(updates[0]->GetUpdateValue().Get());
-=======
     auto column_value_0 = updates[0]->GetUpdateValue().CastManagedPointerTo<ColumnValueExpression>();
->>>>>>> f7a9ea99
     EXPECT_EQ(column_value_0->GetColumnName(), "c_balance");
 
     EXPECT_EQ(updates[1]->GetColumnName(), "c_delivery_cnt");
     EXPECT_EQ(updates[1]->GetUpdateValue()->GetExpressionType(), ExpressionType::COLUMN_VALUE);
-<<<<<<< HEAD
-    auto column_value_1 = reinterpret_cast<ColumnValueExpression *>(updates[1]->GetUpdateValue().Get());
-=======
     auto column_value_1 = updates[1]->GetUpdateValue().CastManagedPointerTo<ColumnValueExpression>();
->>>>>>> f7a9ea99
     EXPECT_EQ(column_value_1->GetColumnName(), "c_delivery_cnt");
 
     EXPECT_NE(where_clause, nullptr);
@@ -1288,19 +1029,11 @@
     auto left_child = where_clause->GetChild(0);
     auto right_child = where_clause->GetChild(1);
     EXPECT_EQ(left_child->GetExpressionType(), ExpressionType::COLUMN_VALUE);
-<<<<<<< HEAD
-    auto left_tuple = reinterpret_cast<ColumnValueExpression *>(left_child.Get());
-    EXPECT_EQ(left_tuple->GetColumnName(), "c_w_id");
-
-    EXPECT_EQ(right_child->GetExpressionType(), ExpressionType::VALUE_CONSTANT);
-    auto right_const = reinterpret_cast<ConstantValueExpression *>(right_child.Get());
-=======
     auto left_tuple = left_child.CastManagedPointerTo<ColumnValueExpression>();
     EXPECT_EQ(left_tuple->GetColumnName(), "c_w_id");
 
     EXPECT_EQ(right_child->GetExpressionType(), ExpressionType::VALUE_CONSTANT);
     auto right_const = right_child.CastManagedPointerTo<ConstantValueExpression>();
->>>>>>> f7a9ea99
     EXPECT_EQ(right_const->GetValue().Type(), type::TypeId::INTEGER);
     EXPECT_EQ(type::TransientValuePeeker::PeekInteger(right_const->GetValue()), 2);
   }
@@ -1316,52 +1049,22 @@
   // Test First Set Condition
   auto upd0 = update_stmt->GetUpdateClauses().at(0);
   EXPECT_EQ(upd0->GetColumnName(), "s_quantity");
-<<<<<<< HEAD
-  auto constant = reinterpret_cast<ConstantValueExpression *>(upd0->GetUpdateValue().Get());
-=======
   auto constant = upd0->GetUpdateValue().CastManagedPointerTo<ConstantValueExpression>();
->>>>>>> f7a9ea99
   EXPECT_EQ(constant->GetValue().Type(), type::TypeId::DECIMAL);
   ASSERT_DOUBLE_EQ(type::TransientValuePeeker::PeekDecimal(constant->GetValue()), 48.0);
 
   // Test Second Set Condition
   auto upd1 = update_stmt->GetUpdateClauses().at(1);
   EXPECT_EQ(upd1->GetColumnName(), "s_ytd");
-<<<<<<< HEAD
-  auto op_expr = reinterpret_cast<OperatorExpression *>(upd1->GetUpdateValue().Get());
-  EXPECT_EQ(op_expr->GetExpressionType(), ExpressionType::OPERATOR_PLUS);
-  auto child1 = reinterpret_cast<ColumnValueExpression *>(op_expr->GetChild(0).Get());
-  EXPECT_EQ(child1->GetColumnName(), "s_ytd");
-  auto child2 = reinterpret_cast<ConstantValueExpression *>(op_expr->GetChild(1).Get());
-=======
   auto op_expr = upd1->GetUpdateValue().CastManagedPointerTo<OperatorExpression>();
   EXPECT_EQ(op_expr->GetExpressionType(), ExpressionType::OPERATOR_PLUS);
   auto child1 = op_expr->GetChild(0).CastManagedPointerTo<ColumnValueExpression>();
   EXPECT_EQ(child1->GetColumnName(), "s_ytd");
   auto child2 = op_expr->GetChild(1).CastManagedPointerTo<ConstantValueExpression>();
->>>>>>> f7a9ea99
   EXPECT_EQ(child2->GetValue().Type(), type::TypeId::INTEGER);
   EXPECT_EQ(type::TransientValuePeeker::PeekInteger(child2->GetValue()), 1);
 
   // Test Where clause
-<<<<<<< HEAD
-  auto where = reinterpret_cast<OperatorExpression *>(update_stmt->GetUpdateCondition().Get());
-  EXPECT_EQ(where->GetExpressionType(), ExpressionType::CONJUNCTION_AND);
-
-  auto cond1 = reinterpret_cast<OperatorExpression *>(where->GetChild(0).Get());
-  EXPECT_EQ(cond1->GetExpressionType(), ExpressionType::COMPARE_EQUAL);
-  auto column = reinterpret_cast<ColumnValueExpression *>(cond1->GetChild(0).Get());
-  EXPECT_EQ(column->GetColumnName(), "s_i_id");
-  constant = reinterpret_cast<ConstantValueExpression *>(cond1->GetChild(1).Get());
-  EXPECT_EQ(constant->GetValue().Type(), type::TypeId::INTEGER);
-  EXPECT_EQ(type::TransientValuePeeker::PeekInteger(constant->GetValue()), 68999);
-
-  auto cond2 = reinterpret_cast<OperatorExpression *>(where->GetChild(1).Get());
-  EXPECT_EQ(cond2->GetExpressionType(), ExpressionType::COMPARE_EQUAL);
-  column = reinterpret_cast<ColumnValueExpression *>(cond2->GetChild(0).Get());
-  EXPECT_EQ(column->GetColumnName(), "s_w_id");
-  constant = reinterpret_cast<ConstantValueExpression *>(cond2->GetChild(1).Get());
-=======
   auto where = update_stmt->GetUpdateCondition().CastManagedPointerTo<OperatorExpression>();
   EXPECT_EQ(where->GetExpressionType(), ExpressionType::CONJUNCTION_AND);
 
@@ -1378,7 +1081,6 @@
   column = cond2->GetChild(0).CastManagedPointerTo<ColumnValueExpression>();
   EXPECT_EQ(column->GetColumnName(), "s_w_id");
   constant = cond2->GetChild(1).CastManagedPointerTo<ConstantValueExpression>();
->>>>>>> f7a9ea99
   EXPECT_EQ(constant->GetValue().Type(), type::TypeId::INTEGER);
   EXPECT_EQ(type::TransientValuePeeker::PeekInteger(constant->GetValue()), 4);
 }
@@ -1401,11 +1103,7 @@
   EXPECT_EQ(table_ref->GetTableName(), "order_line");
 
   // Check where expression
-<<<<<<< HEAD
-  auto where = update->GetUpdateCondition().Get();
-=======
   auto where = update->GetUpdateCondition();
->>>>>>> f7a9ea99
   EXPECT_EQ(where->GetExpressionType(), ExpressionType::CONJUNCTION_AND);
   EXPECT_EQ(where->GetChildrenSize(), 2);
 
@@ -1420,28 +1118,13 @@
   auto child10 = child1->GetChild(0);
   EXPECT_EQ(child00->GetExpressionType(), ExpressionType::COLUMN_VALUE);
   EXPECT_EQ(child10->GetExpressionType(), ExpressionType::COLUMN_VALUE);
-<<<<<<< HEAD
-  EXPECT_EQ(reinterpret_cast<ColumnValueExpression *>(child00.Get())->GetColumnName(), "ol_o_id");
-  EXPECT_EQ(reinterpret_cast<ColumnValueExpression *>(child10.Get())->GetColumnName(), "ol_d_id");
-=======
   EXPECT_EQ(child00.CastManagedPointerTo<ColumnValueExpression>()->GetColumnName(), "ol_o_id");
   EXPECT_EQ(child10.CastManagedPointerTo<ColumnValueExpression>()->GetColumnName(), "ol_d_id");
->>>>>>> f7a9ea99
 
   auto child01 = child0->GetChild(1);
   auto child11 = child1->GetChild(1);
   EXPECT_EQ(child01->GetExpressionType(), ExpressionType::VALUE_CONSTANT);
   EXPECT_EQ(child11->GetExpressionType(), ExpressionType::VALUE_CONSTANT);
-<<<<<<< HEAD
-  EXPECT_EQ(reinterpret_cast<ConstantValueExpression *>(child01.Get())->GetValue().Type(), type::TypeId::INTEGER);
-  EXPECT_EQ(
-      type::TransientValuePeeker::PeekInteger(reinterpret_cast<ConstantValueExpression *>(child01.Get())->GetValue()),
-      2101);
-  EXPECT_EQ(reinterpret_cast<ConstantValueExpression *>(child11.Get())->GetValue().Type(), type::TypeId::INTEGER);
-  EXPECT_EQ(
-      type::TransientValuePeeker::PeekInteger(reinterpret_cast<ConstantValueExpression *>(child11.Get())->GetValue()),
-      2);
-=======
   EXPECT_EQ(child01.CastManagedPointerTo<ConstantValueExpression>()->GetValue().Type(), type::TypeId::INTEGER);
   EXPECT_EQ(
       type::TransientValuePeeker::PeekInteger(child01.CastManagedPointerTo<ConstantValueExpression>()->GetValue()),
@@ -1449,18 +1132,13 @@
   EXPECT_EQ(child11.CastManagedPointerTo<ConstantValueExpression>()->GetValue().Type(), type::TypeId::INTEGER);
   EXPECT_EQ(
       type::TransientValuePeeker::PeekInteger(child11.CastManagedPointerTo<ConstantValueExpression>()->GetValue()), 2);
->>>>>>> f7a9ea99
 
   // Check update clause
   auto update_clause = update->GetUpdateClauses()[0];
   EXPECT_EQ(update_clause->GetColumnName(), "ol_delivery_d");
   auto value = update_clause->GetUpdateValue();
   EXPECT_EQ(value->GetExpressionType(), ExpressionType::VALUE_CONSTANT);
-<<<<<<< HEAD
-  auto value_expr = reinterpret_cast<ConstantValueExpression *>(value.Get());
-=======
   auto value_expr = value.CastManagedPointerTo<ConstantValueExpression>();
->>>>>>> f7a9ea99
   type::TransientValue tmp_value = value_expr->GetValue();
   auto string_view = type::TransientValuePeeker::PeekVarChar(tmp_value);
   EXPECT_EQ("2016-11-15 15:07:37", string_view);
@@ -1507,19 +1185,11 @@
   EXPECT_EQ(2, insert_stmt->GetValues()->size());
 
   // First item of first tuple is NULL
-<<<<<<< HEAD
-  auto constant = reinterpret_cast<ConstantValueExpression *>(insert_stmt->GetValues()->at(0).at(0).Get());
-  EXPECT_TRUE(constant->GetValue().Null());
-
-  // Second item of second tuple == 5
-  constant = reinterpret_cast<ConstantValueExpression *>(insert_stmt->GetValues()->at(1).at(1).Get());
-=======
   auto constant = insert_stmt->GetValues()->at(0).at(0).CastManagedPointerTo<ConstantValueExpression>();
   EXPECT_TRUE(constant->GetValue().Null());
 
   // Second item of second tuple == 5
   constant = insert_stmt->GetValues()->at(1).at(1).CastManagedPointerTo<ConstantValueExpression>();
->>>>>>> f7a9ea99
   EXPECT_EQ(constant->GetValue().Type(), type::TypeId::INTEGER);
   EXPECT_EQ(type::TransientValuePeeker::PeekInteger(constant->GetValue()), 5);
 }
@@ -1673,11 +1343,7 @@
   // Check attributes
   EXPECT_EQ(create_stmt->GetViewName(), "comedies");
   EXPECT_NE(create_stmt->GetViewQuery(), nullptr);
-<<<<<<< HEAD
-  auto view_query = create_stmt->GetViewQuery().Get();
-=======
   auto view_query = create_stmt->GetViewQuery();
->>>>>>> f7a9ea99
   EXPECT_EQ(view_query->GetSelectTable()->GetTableName(), "films");
   EXPECT_EQ(view_query->GetSelectColumns().size(), 1);
   EXPECT_NE(view_query->GetSelectCondition(), nullptr);
@@ -1686,19 +1352,11 @@
 
   auto left_child = view_query->GetSelectCondition()->GetChild(0);
   EXPECT_EQ(left_child->GetExpressionType(), ExpressionType::COLUMN_VALUE);
-<<<<<<< HEAD
-  EXPECT_EQ(reinterpret_cast<ColumnValueExpression *>(left_child.Get())->GetColumnName(), "kind");
-
-  auto right_child = view_query->GetSelectCondition()->GetChild(1);
-  EXPECT_EQ(right_child->GetExpressionType(), ExpressionType::VALUE_CONSTANT);
-  auto right_value = reinterpret_cast<ConstantValueExpression *>(right_child.Get())->GetValue();
-=======
   EXPECT_EQ(left_child.CastManagedPointerTo<ColumnValueExpression>()->GetColumnName(), "kind");
 
   auto right_child = view_query->GetSelectCondition()->GetChild(1);
   EXPECT_EQ(right_child->GetExpressionType(), ExpressionType::VALUE_CONSTANT);
   auto right_value = right_child.CastManagedPointerTo<ConstantValueExpression>()->GetValue();
->>>>>>> f7a9ea99
   auto string_view = type::TransientValuePeeker::PeekVarChar(right_value);
   EXPECT_EQ("Comedy", string_view);
 }
@@ -1712,15 +1370,9 @@
   EXPECT_EQ(ExpressionType::COMPARE_IS_DISTINCT_FROM, where_expr->GetExpressionType());
   EXPECT_EQ(type::TypeId::BOOLEAN, where_expr->GetReturnValueType());
 
-<<<<<<< HEAD
-  auto child0 = reinterpret_cast<ColumnValueExpression *>(where_expr->GetChild(0).Get());
-  EXPECT_EQ("id", child0->GetColumnName());
-  auto child1 = reinterpret_cast<ColumnValueExpression *>(where_expr->GetChild(1).Get());
-=======
   auto child0 = where_expr->GetChild(0).CastManagedPointerTo<ColumnValueExpression>();
   EXPECT_EQ("id", child0->GetColumnName());
   auto child1 = where_expr->GetChild(1).CastManagedPointerTo<ColumnValueExpression>();
->>>>>>> f7a9ea99
   EXPECT_EQ("value", child1->GetColumnName());
 }
 
@@ -1747,29 +1399,17 @@
   EXPECT_EQ(column->GetColumnName(), "a");
   EXPECT_EQ(column->GetColumnType(), ColumnDefinition::DataType::INT);
   EXPECT_NE(column->GetDefaultExpression(), nullptr);
-<<<<<<< HEAD
-  auto default_expr = reinterpret_cast<OperatorExpression *>(column->GetDefaultExpression().Get());
-=======
   auto default_expr = column->GetDefaultExpression().CastManagedPointerTo<OperatorExpression>();
->>>>>>> f7a9ea99
   EXPECT_NE(default_expr, nullptr);
   EXPECT_EQ(default_expr->GetExpressionType(), ExpressionType::OPERATOR_PLUS);
   EXPECT_EQ(default_expr->GetChildrenSize(), 2);
 
-<<<<<<< HEAD
-  auto child0 = reinterpret_cast<ConstantValueExpression *>(default_expr->GetChild(0).Get());
-=======
   auto child0 = default_expr->GetChild(0).CastManagedPointerTo<ConstantValueExpression>();
->>>>>>> f7a9ea99
   EXPECT_NE(child0, nullptr);
   EXPECT_EQ(child0->GetValue().Type(), type::TypeId::INTEGER);
   EXPECT_EQ(type::TransientValuePeeker::PeekInteger(child0->GetValue()), 1);
 
-<<<<<<< HEAD
-  auto child1 = reinterpret_cast<ConstantValueExpression *>(default_expr->GetChild(1).Get());
-=======
   auto child1 = default_expr->GetChild(1).CastManagedPointerTo<ConstantValueExpression>();
->>>>>>> f7a9ea99
   EXPECT_NE(child1, nullptr);
   EXPECT_EQ(child1->GetValue().Type(), type::TypeId::INTEGER);
   EXPECT_EQ(type::TransientValuePeeker::PeekInteger(child1->GetValue()), 2);
@@ -1792,16 +1432,6 @@
   EXPECT_EQ(column->GetCheckExpression()->GetExpressionType(), ExpressionType::COMPARE_GREATER_THAN);
   EXPECT_EQ(column->GetCheckExpression()->GetChildrenSize(), 2);
 
-<<<<<<< HEAD
-  auto check_child1 = reinterpret_cast<OperatorExpression *>(column->GetCheckExpression()->GetChild(0).Get());
-  EXPECT_NE(check_child1, nullptr);
-  EXPECT_EQ(check_child1->GetExpressionType(), ExpressionType::OPERATOR_PLUS);
-  EXPECT_EQ(check_child1->GetChildrenSize(), 2);
-  auto plus_child1 = reinterpret_cast<ColumnValueExpression *>(check_child1->GetChild(0).Get());
-  EXPECT_NE(plus_child1, nullptr);
-  EXPECT_EQ(plus_child1->GetColumnName(), "d");
-  auto plus_child2 = reinterpret_cast<ConstantValueExpression *>(check_child1->GetChild(1).Get());
-=======
   auto check_child1 = column->GetCheckExpression()->GetChild(0).CastManagedPointerTo<OperatorExpression>();
   EXPECT_NE(check_child1, nullptr);
   EXPECT_EQ(check_child1->GetExpressionType(), ExpressionType::OPERATOR_PLUS);
@@ -1810,16 +1440,11 @@
   EXPECT_NE(plus_child1, nullptr);
   EXPECT_EQ(plus_child1->GetColumnName(), "d");
   auto plus_child2 = check_child1->GetChild(1).CastManagedPointerTo<ConstantValueExpression>();
->>>>>>> f7a9ea99
   EXPECT_NE(plus_child2, nullptr);
   EXPECT_EQ(plus_child2->GetValue().Type(), type::TypeId::INTEGER);
   EXPECT_EQ(type::TransientValuePeeker::PeekInteger(plus_child2->GetValue()), 1);
 
-<<<<<<< HEAD
-  auto check_child2 = reinterpret_cast<ConstantValueExpression *>(column->GetCheckExpression()->GetChild(1).Get());
-=======
   auto check_child2 = column->GetCheckExpression()->GetChild(1).CastManagedPointerTo<ConstantValueExpression>();
->>>>>>> f7a9ea99
   EXPECT_NE(check_child2, nullptr);
   EXPECT_EQ(check_child2->GetValue().Type(), type::TypeId::INTEGER);
   EXPECT_EQ(type::TransientValuePeeker::PeekInteger(check_child2->GetValue()), 0);
@@ -1922,13 +1547,8 @@
   EXPECT_EQ(when->GetExpressionType(), ExpressionType::COMPARE_NOT_EQUAL);
   EXPECT_EQ(when->GetChildrenSize(), 2);
 
-<<<<<<< HEAD
-  auto left = when->GetChild(0).Get();
-  auto right = when->GetChild(1).Get();
-=======
   auto left = when->GetChild(0).CastManagedPointerTo<ColumnValueExpression>();
   auto right = when->GetChild(1).CastManagedPointerTo<ColumnValueExpression>();
->>>>>>> f7a9ea99
   EXPECT_EQ(left->GetExpressionType(), ExpressionType::COLUMN_VALUE);
   EXPECT_EQ(left->GetTableName(), "old");
   EXPECT_EQ(left->GetColumnName(), "balance");
@@ -1967,58 +1587,27 @@
   auto select_stmt = result.GetStatement(0).CastManagedPointerTo<SelectStatement>();
 
   // Check ADD(1,a)
-<<<<<<< HEAD
-  auto fun_expr = reinterpret_cast<FunctionExpression *>(select_stmt->GetSelectColumns()[0].Get());
-=======
   auto fun_expr = select_stmt->GetSelectColumns()[0].CastManagedPointerTo<FunctionExpression>();
->>>>>>> f7a9ea99
   EXPECT_NE(fun_expr, nullptr);
   EXPECT_EQ(fun_expr->GetFuncName(), "add");
   EXPECT_EQ(fun_expr->GetChildrenSize(), 2);
 
-<<<<<<< HEAD
-  auto const_expr = reinterpret_cast<ConstantValueExpression *>(fun_expr->GetChild(0).Get());
-=======
   auto const_expr = fun_expr->GetChild(0).CastManagedPointerTo<ConstantValueExpression>();
->>>>>>> f7a9ea99
   EXPECT_NE(const_expr, nullptr);
   EXPECT_EQ(const_expr->GetValue().Type(), type::TypeId::INTEGER);
   EXPECT_EQ(type::TransientValuePeeker::PeekInteger(const_expr->GetValue()), 1);
 
-<<<<<<< HEAD
-  auto tv_expr = reinterpret_cast<ColumnValueExpression *>(fun_expr->GetChild(1).Get());
-=======
   auto tv_expr = fun_expr->GetChild(1).CastManagedPointerTo<ColumnValueExpression>();
->>>>>>> f7a9ea99
   EXPECT_NE(tv_expr, nullptr);
   EXPECT_EQ(tv_expr->GetColumnName(), "a");
 
   // Check chr(99)
-<<<<<<< HEAD
-  fun_expr = reinterpret_cast<FunctionExpression *>(select_stmt->GetSelectColumns()[1].Get());
-=======
   fun_expr = select_stmt->GetSelectColumns()[1].CastManagedPointerTo<FunctionExpression>();
->>>>>>> f7a9ea99
   EXPECT_NE(fun_expr, nullptr);
   EXPECT_EQ(fun_expr->GetFuncName(), "chr");
   EXPECT_EQ(fun_expr->GetChildrenSize(), 1);
 
   // Check FUN(b) > 2
-<<<<<<< HEAD
-  auto op_expr = reinterpret_cast<OperatorExpression *>(select_stmt->GetSelectCondition().Get());
-  EXPECT_NE(op_expr, nullptr);
-  EXPECT_EQ(op_expr->GetExpressionType(), ExpressionType::COMPARE_GREATER_THAN);
-
-  fun_expr = reinterpret_cast<FunctionExpression *>(op_expr->GetChild(0).Get());
-  EXPECT_NE(fun_expr, nullptr);
-  EXPECT_EQ(fun_expr->GetFuncName(), "fun");
-  EXPECT_EQ(fun_expr->GetChildrenSize(), 1);
-  tv_expr = reinterpret_cast<ColumnValueExpression *>(fun_expr->GetChild(0).Get());
-  EXPECT_NE(tv_expr, nullptr);
-  EXPECT_EQ(tv_expr->GetColumnName(), "b");
-
-  const_expr = reinterpret_cast<ConstantValueExpression *>(op_expr->GetChild(1).Get());
-=======
   auto op_expr = select_stmt->GetSelectCondition().CastManagedPointerTo<OperatorExpression>();
   EXPECT_NE(op_expr, nullptr);
   EXPECT_EQ(op_expr->GetExpressionType(), ExpressionType::COMPARE_GREATER_THAN);
@@ -2032,7 +1621,6 @@
   EXPECT_EQ(tv_expr->GetColumnName(), "b");
 
   const_expr = op_expr->GetChild(1).CastManagedPointerTo<ConstantValueExpression>();
->>>>>>> f7a9ea99
   EXPECT_NE(const_expr, nullptr);
   EXPECT_EQ(const_expr->GetValue().Type(), type::TypeId::INTEGER);
   EXPECT_EQ(type::TransientValuePeeker::PeekInteger(const_expr->GetValue()), 2);
@@ -2044,29 +1632,17 @@
   auto result = pgparser_.BuildParseTree(query);
   auto select_stmt = result.GetStatement(0).CastManagedPointerTo<SelectStatement>();
 
-<<<<<<< HEAD
-  auto fun_expr = reinterpret_cast<FunctionExpression *>(select_stmt->GetSelectColumns()[0].Get());
-=======
   auto fun_expr = select_stmt->GetSelectColumns()[0].CastManagedPointerTo<FunctionExpression>();
->>>>>>> f7a9ea99
   EXPECT_NE(fun_expr, nullptr);
   EXPECT_EQ(fun_expr->GetFuncName(), "increment");
   EXPECT_EQ(fun_expr->GetChildrenSize(), 2);
 
-<<<<<<< HEAD
-  auto const_expr = reinterpret_cast<ConstantValueExpression *>(fun_expr->GetChild(0).Get());
-=======
   auto const_expr = fun_expr->GetChild(0).CastManagedPointerTo<ConstantValueExpression>();
->>>>>>> f7a9ea99
   EXPECT_NE(const_expr, nullptr);
   EXPECT_EQ(const_expr->GetValue().Type(), type::TypeId::INTEGER);
   EXPECT_EQ(type::TransientValuePeeker::PeekInteger(const_expr->GetValue()), 1);
 
-<<<<<<< HEAD
-  auto tv_expr = reinterpret_cast<ColumnValueExpression *>(fun_expr->GetChild(1).Get());
-=======
   auto tv_expr = fun_expr->GetChild(1).CastManagedPointerTo<ColumnValueExpression>();
->>>>>>> f7a9ea99
   EXPECT_NE(tv_expr, nullptr);
   EXPECT_EQ(tv_expr->GetColumnName(), "b");
 }
@@ -2098,17 +1674,10 @@
     auto result = pgparser_.BuildParseTree(query);
     auto statement = result.GetStatement(0).CastManagedPointerTo<InsertStatement>();
     auto values = *(statement->GetValues());
-<<<<<<< HEAD
-    auto cast_expr = reinterpret_cast<TypeCastExpression *>(values[0][2].Get());
-    EXPECT_EQ(type::TypeId::DATE, cast_expr->GetReturnValueType());
-
-    auto const_expr = reinterpret_cast<ConstantValueExpression *>(cast_expr->GetChild(0).Get());
-=======
     auto cast_expr = values[0][2].CastManagedPointerTo<TypeCastExpression>();
     EXPECT_EQ(type::TypeId::DATE, cast_expr->GetReturnValueType());
 
     auto const_expr = cast_expr->GetChild(0).CastManagedPointerTo<ConstantValueExpression>();
->>>>>>> f7a9ea99
     type::TransientValue tmp_value = const_expr->GetValue();
     auto string_view = type::TransientValuePeeker::PeekVarChar(tmp_value);
     EXPECT_EQ("2017-01-01", string_view);
@@ -2143,11 +1712,7 @@
     auto result = pgparser_.BuildParseTree(query);
     auto statement = result.GetStatement(0).CastManagedPointerTo<InsertStatement>();
     auto values = *(statement->GetValues());
-<<<<<<< HEAD
-    auto cast_expr = reinterpret_cast<ConstantValueExpression *>(values[0][2].Get());
-=======
     auto cast_expr = values[0][2].CastManagedPointerTo<ConstantValueExpression>();
->>>>>>> f7a9ea99
     EXPECT_EQ(correct_type, cast_expr->GetReturnValueType());
   }
 }
@@ -2160,17 +1725,10 @@
     auto result = pgparser_.BuildParseTree(query);
     auto statement = result.GetStatement(0).CastManagedPointerTo<SelectStatement>();
     auto where_expr = statement->GetSelectCondition();
-<<<<<<< HEAD
-    auto cast_expr = reinterpret_cast<TypeCastExpression *>(where_expr->GetChild(1).Get());
-    EXPECT_EQ(type::TypeId::DATE, cast_expr->GetReturnValueType());
-
-    auto const_expr = reinterpret_cast<ConstantValueExpression *>(cast_expr->GetChild(0).Get());
-=======
     auto cast_expr = where_expr->GetChild(1).CastManagedPointerTo<TypeCastExpression>();
     EXPECT_EQ(type::TypeId::DATE, cast_expr->GetReturnValueType());
 
     auto const_expr = cast_expr->GetChild(0).CastManagedPointerTo<ConstantValueExpression>();
->>>>>>> f7a9ea99
     type::TransientValue tmp_value = const_expr->GetValue();
     auto string_view = type::TransientValuePeeker::PeekVarChar(tmp_value);
     EXPECT_EQ("2018-04-04", string_view);
@@ -2183,26 +1741,15 @@
     auto column = statement->GetSelectColumns()[0];
     EXPECT_EQ(ExpressionType::OPERATOR_MINUS, column->GetExpressionType());
 
-<<<<<<< HEAD
-    auto left_child = reinterpret_cast<TypeCastExpression *>(column->GetChild(0).Get());
-    EXPECT_EQ(type::TypeId::INTEGER, left_child->GetReturnValueType());
-
-    auto value_expr = reinterpret_cast<ConstantValueExpression *>(left_child->GetChild(0).Get());
-=======
     auto left_child = column->GetChild(0).CastManagedPointerTo<TypeCastExpression>();
     EXPECT_EQ(type::TypeId::INTEGER, left_child->GetReturnValueType());
 
     auto value_expr = left_child->GetChild(0).CastManagedPointerTo<ConstantValueExpression>();
->>>>>>> f7a9ea99
     type::TransientValue tmp_value = value_expr->GetValue();
     auto string_view = type::TransientValuePeeker::PeekVarChar(tmp_value);
     EXPECT_EQ("12345", string_view);
 
-<<<<<<< HEAD
-    auto right_child = reinterpret_cast<ConstantValueExpression *>(column->GetChild(1).Get());
-=======
     auto right_child = column->GetChild(1).CastManagedPointerTo<ConstantValueExpression>();
->>>>>>> f7a9ea99
     EXPECT_EQ(12, type::TransientValuePeeker::PeekInteger(right_child->GetValue()));
   }
 }
