--- conflicted
+++ resolved
@@ -82,17 +82,10 @@
 
     try {
       handle_factory_ = std::make_unique<ConnectionHandleFactory>(common::ManagedPointer(tcop_));
-<<<<<<< HEAD
-      server_ =
-          std::make_unique<TerrierServer>(common::ManagedPointer<ProtocolInterpreterProvider>(&protocol_provider_),
-                                          common::ManagedPointer(handle_factory_.get()),
-                                          common::ManagedPointer(&thread_registry_), port_, connection_thread_count_);
-=======
       server_ = std::make_unique<TerrierServer>(
-          common::ManagedPointer<ProtocolInterpreter::Provider>(&protocol_provider_),
+          common::ManagedPointer<ProtocolInterpreterProvider>(&protocol_provider_),
           common::ManagedPointer(handle_factory_.get()), common::ManagedPointer(&thread_registry_), port_,
           connection_thread_count_, socket_directory_);
->>>>>>> 014a04ec
       server_->RunServer();
     } catch (NetworkProcessException &exception) {
       NETWORK_LOG_ERROR("[LaunchServer] exception when launching server");
