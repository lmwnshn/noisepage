// Common build functions will be loaded into the "utils" object in every stage.
// This has to be done in every stage to support the Jenkins "restart from stage" feature.
def utils
String utilsFileName  = 'Jenkinsfile-utils.groovy'

pipeline {
    agent none
    environment { PSS_CREATOR = credentials('pss-creator') /* Performance Storage Service (Django) auth credentials. Can only be changed from Jenkins webpage. */ }
    options {
        buildDiscarder(logRotator(daysToKeepStr: '30'))
        parallelsAlwaysFailFast()
    }
    triggers { cron('H H(2-3) * * *') }
    stages {
        stage('Artifact Stats') {
            agent       { docker { image 'noisepage:focal' } }
            steps       { script { utils = utils ?: load(utilsFileName) ; utils.stageNightlyArtifact() } }
<<<<<<< HEAD
            post        { cleanup { deleteDir() } }
=======
            post        {
                unsuccessful    { slackSend(color: "danger", message: "Nightly artifact stats failed!", channel: "#general") }
                cleanup         { deleteDir() }
            }
>>>>>>> b63fa5ae
        }
        stage('Performance') {
            agent       { label 'benchmark' }
            steps       { script { utils = utils ?: load(utilsFileName) ; utils.stageNightlyPerformance() } }
<<<<<<< HEAD
            post        { cleanup { deleteDir() } }
=======
            post        {
                unsuccessful    { slackSend(color: "danger", message: "Nightly performance failed!", channel: "#general") }
                cleanup         { deleteDir() }
            }
>>>>>>> b63fa5ae
        }
        stage('Microbenchmark') {
            agent       { label 'benchmark' }
            steps       { script { utils = utils ?: load(utilsFileName) ; utils.stageNightlyMicrobenchmark() } }
<<<<<<< HEAD
            post        { cleanup { deleteDir() } }
=======
            post        {
                unsuccessful    { slackSend(color: "danger", message: "Nightly microbenchmark failed!", channel: "#general") }
                cleanup         { deleteDir() }
            }
>>>>>>> b63fa5ae
        }
    }
}<|MERGE_RESOLUTION|>--- conflicted
+++ resolved
@@ -15,38 +15,26 @@
         stage('Artifact Stats') {
             agent       { docker { image 'noisepage:focal' } }
             steps       { script { utils = utils ?: load(utilsFileName) ; utils.stageNightlyArtifact() } }
-<<<<<<< HEAD
-            post        { cleanup { deleteDir() } }
-=======
             post        {
                 unsuccessful    { slackSend(color: "danger", message: "Nightly artifact stats failed!", channel: "#general") }
                 cleanup         { deleteDir() }
             }
->>>>>>> b63fa5ae
         }
         stage('Performance') {
             agent       { label 'benchmark' }
             steps       { script { utils = utils ?: load(utilsFileName) ; utils.stageNightlyPerformance() } }
-<<<<<<< HEAD
-            post        { cleanup { deleteDir() } }
-=======
             post        {
                 unsuccessful    { slackSend(color: "danger", message: "Nightly performance failed!", channel: "#general") }
                 cleanup         { deleteDir() }
             }
->>>>>>> b63fa5ae
         }
         stage('Microbenchmark') {
             agent       { label 'benchmark' }
             steps       { script { utils = utils ?: load(utilsFileName) ; utils.stageNightlyMicrobenchmark() } }
-<<<<<<< HEAD
-            post        { cleanup { deleteDir() } }
-=======
             post        {
                 unsuccessful    { slackSend(color: "danger", message: "Nightly microbenchmark failed!", channel: "#general") }
                 cleanup         { deleteDir() }
             }
->>>>>>> b63fa5ae
         }
     }
 }