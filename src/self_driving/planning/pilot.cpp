--- conflicted
+++ resolved
@@ -74,14 +74,13 @@
   }
 
   // Perform planning
-<<<<<<< HEAD
   std::vector<std::pair<const std::string, catalog::db_oid_t>> best_action_seq;
   try {
     if (planning_context_.GetSettingsManager()->GetBool(settings::Param::enable_seq_tuning)) {
       std::vector<std::set<std::pair<const std::string, catalog::db_oid_t>>> best_actions_seq;
       Pilot::ActionSearchBaseline(&best_actions_seq);
     } else {
-      std::vector<pilot::ActionTreeNode> best_action_seq;
+      std::vector<ActionTreeNode> best_action_seq;
       Pilot::ActionSearch(&best_action_seq);
     }
   } catch (PilotException &e) {
@@ -91,14 +90,6 @@
     if (model_server_manager->ModelServerRunning()) {
       throw e;
     }
-=======
-  if (planning_context_.GetSettingsManager()->GetBool(settings::Param::enable_seq_tuning)) {
-    std::vector<std::set<std::pair<const std::string, catalog::db_oid_t>>> best_actions_seq;
-    Pilot::ActionSearchBaseline(&best_actions_seq);
-  } else {
-    std::vector<ActionTreeNode> best_action_seq;
-    Pilot::ActionSearch(&best_action_seq);
->>>>>>> 39d598bd
   }
 
   metrics_thread->ResumeMetrics();
