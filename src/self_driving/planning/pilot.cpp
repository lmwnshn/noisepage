--- conflicted
+++ resolved
@@ -50,7 +50,6 @@
   auto metrics_thread = planning_context_.GetMetricsThread();
   metrics_thread->PauseMetrics();
 
-<<<<<<< HEAD
   // Populate the workload forecast. Initialization mode is controlled by the settings manager.
   auto mode = static_cast<WorkloadForecastInitMode>(
       settings_manager_->GetInt(settings::Param::pilot_workload_forecast_init_mode));
@@ -65,16 +64,7 @@
                                                : WorkloadForecastInitMode::DISK_WITH_INFERENCE)),
                    "The mode should either be DISK_ONLY, or it should match whatever the metric output type is.");
 
-  LoadWorkloadForecast(mode);
-=======
-  // Populate the workload forecast
-  auto metrics_output = metrics_thread->GetMetricsManager()->GetMetricOutput(metrics::MetricsComponent::QUERY_TRACE);
-  bool metrics_in_db =
-      metrics_output == metrics::MetricsOutput::DB || metrics_output == metrics::MetricsOutput::CSV_AND_DB;
-  forecast_ = forecaster_.LoadWorkloadForecast(
-      metrics_in_db ? Forecaster::WorkloadForecastInitMode::INTERNAL_TABLES_WITH_INFERENCE
-                    : Forecaster::WorkloadForecastInitMode::DISK_WITH_INFERENCE);
->>>>>>> f2fd6474
+  forecast_ = forecaster_.LoadWorkloadForecast(mode);
   if (forecast_ == nullptr) {
     SELFDRIVING_LOG_ERROR("Unable to initialize the WorkloadForecast information");
     metrics_thread->ResumeMetrics();
@@ -82,7 +72,6 @@
   }
 
   // Perform planning
-<<<<<<< HEAD
   std::vector<std::pair<const std::string, catalog::db_oid_t>> best_action_seq;
   try {
     Pilot::ActionSearch(&best_action_seq);
@@ -93,10 +82,6 @@
       throw e;
     }
   }
-=======
-  std::vector<pilot::ActionTreeNode> best_action_seq;
-  Pilot::ActionSearch(&best_action_seq);
->>>>>>> f2fd6474
 
   metrics_thread->ResumeMetrics();
 }
