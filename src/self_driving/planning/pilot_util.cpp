#include "self_driving/planning/pilot_util.h"

#include "binder/bind_node_visitor.h"
#include "common/error/error_code.h"
#include "common/error/exception.h"
#include "common/managed_pointer.h"
#include "execution/compiler/compilation_context.h"
#include "execution/compiler/executable_query.h"
#include "execution/exec/execution_context.h"
#include "execution/exec/execution_settings.h"
#include "execution/exec_defs.h"
#include "execution/sql/ddl_executors.h"
#include "loggers/selfdriving_logger.h"
#include "messenger/messenger.h"
#include "metrics/metrics_thread.h"
#include "metrics/metrics_util.h"
#include "network/network_util.h"
#include "network/postgres/statement.h"
#include "optimizer/cost_model/trivial_cost_model.h"
#include "parser/expression/constant_value_expression.h"
#include "parser/postgresparser.h"
#include "parser/variable_set_statement.h"
#include "planner/plannodes/abstract_plan_node.h"
#include "self_driving/forecasting/workload_forecast.h"
#include "self_driving/model_server/model_server_manager.h"
#include "self_driving/modeling/operating_unit.h"
#include "self_driving/planning/pilot.h"
#include "settings/settings_manager.h"
#include "traffic_cop/traffic_cop_util.h"
#include "transaction/transaction_manager.h"
#include "util/query_exec_util.h"

namespace noisepage::selfdriving {

void PilotUtil::ApplyAction(common::ManagedPointer<Pilot> pilot, const std::string &sql_query,
                            catalog::db_oid_t db_oid) {
  auto txn_manager = pilot->txn_manager_;
  auto catalog = pilot->catalog_;
  util::QueryExecUtil util(db_oid, txn_manager, catalog, pilot->settings_manager_, pilot->stats_storage_,
                           pilot->settings_manager_->GetInt(settings::Param::task_execution_timeout));
  util.BeginTransaction();
  util.SetCostModelFunction([]() { return std::make_unique<optimizer::TrivialCostModel>(); });

  bool is_query_ddl = false;
  bool is_create_idx = false;
  {
    std::string query = sql_query;
    auto parse_tree = parser::PostgresParser::BuildParseTree(sql_query);
    auto statement = std::make_unique<network::Statement>(std::move(query), std::move(parse_tree));
    is_query_ddl = network::NetworkUtil::DDLQueryType(statement->GetQueryType()) ||
                   statement->GetQueryType() == network::QueryType::QUERY_SET;
    is_create_idx = statement->GetQueryType() == network::QueryType::QUERY_CREATE_INDEX;
  }

  if (is_query_ddl) {
    util.ExecuteDDL(sql_query);

    if (is_create_idx) {
      bool success = true;
      size_t idx = util.CompileQuery(sql_query, nullptr, nullptr, &success);
      if (success) util.ExecuteQuery(idx, nullptr, nullptr, nullptr);
    }
  } else {
    // Parameters are also specified in the query string, hence we have no parameters nor parameter types here
<<<<<<< HEAD
    auto out_plan =
        PilotUtil::GenerateQueryPlan(txn, common::ManagedPointer(accessor), nullptr, nullptr, statement->ParseResult(),
                                     db_oid, pilot->stats_storage_, pilot->forecast_->GetOptimizerTimeout());

    if (query_type == network::QueryType::QUERY_DROP_INDEX) {
      // Drop index does not need execution of compiled query
      execution::sql::DDLExecutors::DropIndexExecutor(common::ManagedPointer<planner::AbstractPlanNode>(out_plan)
                                                          .CastManagedPointerTo<planner::DropIndexPlanNode>(),
                                                      common::ManagedPointer<catalog::CatalogAccessor>(accessor));
    } else {
      if (query_type == network::QueryType::QUERY_CREATE_INDEX) {
        // TODO(lin): We actually don't need to populate the index tuples after creating the index placeholder for the
        //  "what-if" API. But since we need to execute the query to get the features, we need to compile and execute
        //  the query for now.
        execution::sql::DDLExecutors::CreateIndexExecutor(common::ManagedPointer<planner::AbstractPlanNode>(out_plan)
                                                              .CastManagedPointerTo<planner::CreateIndexPlanNode>(),
                                                          common::ManagedPointer<catalog::CatalogAccessor>(accessor));
      }

      auto exec_query = execution::compiler::CompilationContext::Compile(*out_plan, exec_settings, accessor.get(),
                                                                         execution::compiler::CompilationMode::OneShot);

      auto exec_ctx = std::make_unique<execution::exec::ExecutionContext>(
          db_oid, common::ManagedPointer(txn), callback, out_plan->GetOutputSchema().Get(),
          common::ManagedPointer(accessor), exec_settings, pilot->metrics_thread_->GetMetricsManager(), DISABLED);

      exec_query->Run(common::ManagedPointer(exec_ctx), execution::vm::ExecutionMode::Interpret);
    }
    txn_manager->Commit(txn, transaction::TransactionUtil::EmptyCallback, nullptr);
=======
    bool success = true;
    size_t idx = util.CompileQuery(sql_query, nullptr, nullptr, &success);
    if (success) util.ExecuteQuery(idx, nullptr, nullptr, nullptr);
>>>>>>> 617167a6
  }

  // Commit
  util.EndTransaction(true);
}

void PilotUtil::GetQueryPlans(common::ManagedPointer<Pilot> pilot, common::ManagedPointer<WorkloadForecast> forecast,
                              uint64_t end_segment_index, transaction::TransactionContext *txn,
                              std::vector<std::unique_ptr<planner::AbstractPlanNode>> *plan_vecs) {
  std::unordered_set<execution::query_id_t> qids;
  for (uint64_t idx = 0; idx <= end_segment_index; idx++) {
    for (auto &it : forecast->GetSegmentByIndex(idx).GetIdToNumexec()) {
      qids.insert(it.first);
    }
  }

  util::QueryExecUtil query_exec_util(catalog::INVALID_DATABASE_OID, pilot->txn_manager_, pilot->catalog_,
                                      pilot->settings_manager_, pilot->stats_storage_,
                                      pilot->settings_manager_->GetInt(settings::Param::task_execution_timeout));
  query_exec_util.UseTransaction(common::ManagedPointer(txn));
  query_exec_util.SetCostModelFunction([]() { return std::make_unique<optimizer::TrivialCostModel>(); });
  for (auto qid : qids) {
    auto query_text = forecast->GetQuerytextByQid(qid);
    auto db_oid = static_cast<catalog::db_oid_t>(forecast->GetDboidByQid(qid));
    query_exec_util.SetDatabase(db_oid);

    auto params = common::ManagedPointer(&(forecast->GetQueryparamsByQid(qid)->at(0)));
    auto param_types = common::ManagedPointer(forecast->GetParamtypesByQid(qid));
    auto result = query_exec_util.PlanStatement(query_text, params, param_types);
    plan_vecs->emplace_back(std::move(result.second));
  }
  query_exec_util.UseTransaction(nullptr);
}

double PilotUtil::ComputeCost(common::ManagedPointer<Pilot> pilot, common::ManagedPointer<WorkloadForecast> forecast,
                              uint64_t start_segment_index, uint64_t end_segment_index) {
  // Compute cost as total latency of queries based on their num of exec
  // pipeline_to_prediction maps each pipeline to a vector of ou inference results for all ous of this pipeline
  // (where each entry corresponds to a different query param)
  // Each element of the outermost vector is a vector of ou prediction (each being a double vector) for one set of
  // parameters
  std::map<std::pair<execution::query_id_t, execution::pipeline_id_t>, std::vector<std::vector<std::vector<double>>>>
      pipeline_to_prediction;
  pilot->ExecuteForecast(&pipeline_to_prediction, start_segment_index, end_segment_index);

  std::vector<std::pair<execution::query_id_t, double>> query_cost;
  execution::query_id_t prev_qid = pipeline_to_prediction.begin()->first.first;
  query_cost.emplace_back(prev_qid, 0);

  for (auto const &pipeline_to_pred : pipeline_to_prediction) {
    double pipeline_sum = 0;
    for (auto const &pipeline_res : pipeline_to_pred.second) {
      for (auto ou_res : pipeline_res) {
        // sum up the latency of ous
        pipeline_sum += ou_res[ou_res.size() - 1];
      }
    }
    // record average cost of this pipeline among the same queries with diff param
    if (prev_qid == pipeline_to_pred.first.first) {
      query_cost.back().second += pipeline_sum / pipeline_to_pred.second.size();
    } else {
      query_cost.emplace_back(pipeline_to_pred.first.first, pipeline_sum / pipeline_to_pred.second.size());
      prev_qid = pipeline_to_pred.first.first;
    }
  }
  double total_cost = 0;
  double num_queries = 0;
  for (auto qcost : query_cost) {
    for (auto i = start_segment_index; i <= end_segment_index; i++) {
      total_cost += forecast->GetSegmentByIndex(i).GetIdToNumexec().at(qcost.first) * qcost.second;
      num_queries += forecast->GetSegmentByIndex(i).GetIdToNumexec().at(qcost.first);
    }
  }
  NOISEPAGE_ASSERT(num_queries > 0, "expect more then one query");
  return total_cost;
}

const std::list<metrics::PipelineMetricRawData::PipelineData> &PilotUtil::CollectPipelineFeatures(
    common::ManagedPointer<selfdriving::Pilot> pilot, common::ManagedPointer<selfdriving::WorkloadForecast> forecast,
    uint64_t start_segment_index, uint64_t end_segment_index, std::vector<execution::query_id_t> *pipeline_qids) {
  std::unordered_set<execution::query_id_t> qids;
  for (auto i = start_segment_index; i <= end_segment_index; i++) {
    for (auto &it : forecast->GetSegmentByIndex(i).GetIdToNumexec()) {
      qids.insert(it.first);
    }
  }

  util::QueryExecUtil query_exec_util(catalog::INVALID_DATABASE_OID, pilot->txn_manager_, pilot->catalog_,
                                      pilot->settings_manager_, pilot->stats_storage_,
                                      pilot->settings_manager_->GetInt(settings::Param::task_execution_timeout));
  query_exec_util.SetCostModelFunction([]() { return std::make_unique<optimizer::TrivialCostModel>(); });
  auto metrics_manager = pilot->metrics_thread_->GetMetricsManager();
  for (const auto &qid : qids) {
    // Begin transaction to get the executable query
<<<<<<< HEAD
    txn = txn_manager->BeginTransaction();
    auto stmt_list = parser::PostgresParser::BuildParseTree(forecast->GetQuerytextByQid(qid));
    db_oid = static_cast<catalog::db_oid_t>(forecast->GetDboidByQid(qid));
    std::unique_ptr<catalog::CatalogAccessor> accessor =
        catalog->GetAccessor(common::ManagedPointer(txn), db_oid, DISABLED);

    auto out_plan = PilotUtil::GenerateQueryPlan(
        txn, common::ManagedPointer(accessor), common::ManagedPointer(&(forecast->GetQueryparamsByQid(qid)->at(0))),
        common::ManagedPointer(forecast->GetParamtypesByQid(qid)), common::ManagedPointer(stmt_list), db_oid,
        pilot->stats_storage_, forecast->GetOptimizerTimeout());

    execution::compiler::ExecutableQuery::query_identifier.store(qid);
    auto exec_query = execution::compiler::CompilationContext::Compile(*out_plan, exec_settings, accessor.get(),
                                                                       execution::compiler::CompilationMode::OneShot);
    txn_manager->Abort(txn);

    pipeline_qids->push_back(qid);

    for (auto &params : *(forecast->GetQueryparamsByQid(qid))) {
      txn = txn_manager->BeginTransaction();
      auto exec_ctx = std::make_unique<execution::exec::ExecutionContext>(
          db_oid, common::ManagedPointer(txn), callback, out_plan->GetOutputSchema().Get(),
          common::ManagedPointer(accessor), exec_settings, metrics_manager, DISABLED);

      exec_ctx->SetParams(common::ManagedPointer<const std::vector<parser::ConstantValueExpression>>(&params));
      exec_query->Run(common::ManagedPointer(exec_ctx), execution::vm::ExecutionMode::Interpret);
      txn_manager->Abort(txn);
=======
    catalog::db_oid_t db_oid = static_cast<catalog::db_oid_t>(forecast->GetDboidByQid(qid));
    query_exec_util.BeginTransaction();
    query_exec_util.SetDatabase(db_oid);
    auto query_text = forecast->GetQuerytextByQid(qid);

    auto params = common::ManagedPointer(&(forecast->GetQueryparamsByQid(qid)->at(0)));
    auto param_types = common::ManagedPointer(forecast->GetParamtypesByQid(qid));

    bool success = true;
    size_t idx = query_exec_util.CompileQuery(query_text, params, param_types, &success);
    if (success) {
      pipeline_qids->push_back(qid);
      for (auto &params : *(forecast->GetQueryparamsByQid(qid))) {
        query_exec_util.ExecuteQuery(idx, nullptr, common::ManagedPointer(&params), metrics_manager);
      }
>>>>>>> 617167a6
    }

    query_exec_util.EndTransaction(false);
  }

  // retrieve the features
  metrics_manager->Aggregate();

  auto aggregated_data = reinterpret_cast<metrics::PipelineMetricRawData *>(
      metrics_manager->AggregatedMetrics()
          .at(static_cast<uint8_t>(metrics::MetricsComponent::EXECUTION_PIPELINE))
          .get());
  SELFDRIVING_LOG_DEBUG("Printing qid and pipeline id to sanity check pipeline metrics recorded");
  for (auto it = aggregated_data->pipeline_data_.begin(); it != aggregated_data->pipeline_data_.end(); it++) {
    SELFDRIVING_LOG_DEBUG(fmt::format("qid: {}; pipeline_id: {}", static_cast<uint>(it->query_id_),
                                      static_cast<uint32_t>(it->pipeline_id_)));
  }

  return aggregated_data->pipeline_data_;
}

void PilotUtil::InferenceWithFeatures(const std::string &model_save_path,
                                      common::ManagedPointer<modelserver::ModelServerManager> model_server_manager,
                                      const std::vector<execution::query_id_t> &pipeline_qids,
                                      const std::list<metrics::PipelineMetricRawData::PipelineData> &pipeline_data,
                                      std::map<std::pair<execution::query_id_t, execution::pipeline_id_t>,
                                               std::vector<std::vector<std::vector<double>>>> *pipeline_to_prediction) {
  std::unordered_map<ExecutionOperatingUnitType, std::vector<std::vector<double>>> ou_to_features;
  std::list<std::tuple<execution::query_id_t, execution::pipeline_id_t,
                       std::vector<std::pair<ExecutionOperatingUnitType, uint64_t>>>>
      pipeline_to_ou_position;

  PilotUtil::GroupFeaturesByOU(&pipeline_to_ou_position, pipeline_qids, pipeline_data, &ou_to_features);
  NOISEPAGE_ASSERT(model_server_manager->ModelServerStarted(), "Model Server should have been started");
  std::unordered_map<ExecutionOperatingUnitType, std::vector<std::vector<double>>> inference_result;
  for (auto &ou_map_it : ou_to_features) {
    auto res = model_server_manager->InferOUModel(
        selfdriving::OperatingUnitUtil::ExecutionOperatingUnitTypeToString(ou_map_it.first), model_save_path,
        ou_map_it.second);
    if (!res.second) {
      throw PILOT_EXCEPTION("Inference through model server manager has error", common::ErrorCode::ERRCODE_WARNING);
    }
    inference_result.emplace(ou_map_it.first, res.first);
  }

  // populate pipeline_to_prediction using pipeline_to_ou_position and inference_result
  for (auto pipeline_to_ou : pipeline_to_ou_position) {
    std::vector<std::vector<double>> pipeline_result;
    for (auto ou_it : std::get<2>(pipeline_to_ou)) {
      // for a fixed set of query parameter, collect all of this pipeline's associated operating unit's prediction
      // result, prediction result of one ou is a double vector
      pipeline_result.push_back(inference_result.at(ou_it.first)[ou_it.second]);
    }
    auto pipeline_key = std::make_pair(std::get<0>(pipeline_to_ou), std::get<1>(pipeline_to_ou));
    if (pipeline_to_prediction->find(pipeline_key) == pipeline_to_prediction->end()) {
      // collect this pipeline's ou predictions under different query parameters
      pipeline_to_prediction->emplace(pipeline_key, std::vector<std::vector<std::vector<double>>>());
    }
    pipeline_to_prediction->at(pipeline_key).emplace_back(std::move(pipeline_result));
  }
}

void PilotUtil::GroupFeaturesByOU(
    std::list<std::tuple<execution::query_id_t, execution::pipeline_id_t,
                         std::vector<std::pair<ExecutionOperatingUnitType, uint64_t>>>> *pipeline_to_ou_position,
    const std::vector<execution::query_id_t> &pipeline_qids,
    const std::list<metrics::PipelineMetricRawData::PipelineData> &pipeline_data,
    std::unordered_map<ExecutionOperatingUnitType, std::vector<std::vector<double>>> *ou_to_features) {
  // if no pipeline data is recorded, there's no work to be done
  if (pipeline_data.empty()) return;

  // Otherwise, we look over all entries in pipeline_data
  // prev_qid and pipeline_idx is to keep mapping the current qid to the qid at pipeline_idx in pipeline_qids to
  // account for multiple executions of the same query
  auto pipeline_idx = 0;
  execution::query_id_t prev_qid = pipeline_data.begin()->query_id_;
  for (const auto &data_it : pipeline_data) {
    std::vector<std::pair<ExecutionOperatingUnitType, uint64_t>> ou_positions;
    // for each operating unit of the pipeline, we push it to the corresponding collection in ou_to_features for block
    // inference
    for (const auto &ou_it : data_it.features_) {
      // ou_to_positions will allow us to retrieve the inference results of all ous of a pipeline later
      if (ou_to_features->find(ou_it.GetExecutionOperatingUnitType()) == ou_to_features->end()) {
        ou_positions.emplace_back(ou_it.GetExecutionOperatingUnitType(), 0);
        ou_to_features->emplace(ou_it.GetExecutionOperatingUnitType(), std::vector<std::vector<double>>());
      } else {
        ou_positions.emplace_back(ou_it.GetExecutionOperatingUnitType(),
                                  ou_to_features->at(ou_it.GetExecutionOperatingUnitType()).size());
      }

      // To perform the inference, the predictors for each ou is structured according to the order in
      // https://github.com/cmu-db/noisepage/blob/master/script/model/type.py#L83-L92
      std::vector<double> predictors;
      predictors.push_back(metrics::MetricsUtil::GetHardwareContext().cpu_mhz_);
      predictors.push_back(data_it.execution_mode_);
      ou_it.GetAllAttributes(&predictors);
      ou_to_features->at(ou_it.GetExecutionOperatingUnitType()).push_back(predictors);
    }

    // If we observe a change in qid in the recorded pipeline data, we also advance to the next qid in pipeline_qids
    if (data_it.query_id_ != prev_qid) {
      pipeline_idx += 1;
      prev_qid = data_it.query_id_;
    }
    SELFDRIVING_LOG_TRACE(fmt::format("Fixed qid: {}; pipeline_id: {}",
                                      static_cast<uint>(pipeline_qids.at(pipeline_idx)),
                                      static_cast<uint32_t>(data_it.pipeline_id_)));
    pipeline_to_ou_position->emplace_back(pipeline_qids.at(pipeline_idx), data_it.pipeline_id_,
                                          std::move(ou_positions));
  }
}

}  // namespace noisepage::selfdriving<|MERGE_RESOLUTION|>--- conflicted
+++ resolved
@@ -62,41 +62,9 @@
     }
   } else {
     // Parameters are also specified in the query string, hence we have no parameters nor parameter types here
-<<<<<<< HEAD
-    auto out_plan =
-        PilotUtil::GenerateQueryPlan(txn, common::ManagedPointer(accessor), nullptr, nullptr, statement->ParseResult(),
-                                     db_oid, pilot->stats_storage_, pilot->forecast_->GetOptimizerTimeout());
-
-    if (query_type == network::QueryType::QUERY_DROP_INDEX) {
-      // Drop index does not need execution of compiled query
-      execution::sql::DDLExecutors::DropIndexExecutor(common::ManagedPointer<planner::AbstractPlanNode>(out_plan)
-                                                          .CastManagedPointerTo<planner::DropIndexPlanNode>(),
-                                                      common::ManagedPointer<catalog::CatalogAccessor>(accessor));
-    } else {
-      if (query_type == network::QueryType::QUERY_CREATE_INDEX) {
-        // TODO(lin): We actually don't need to populate the index tuples after creating the index placeholder for the
-        //  "what-if" API. But since we need to execute the query to get the features, we need to compile and execute
-        //  the query for now.
-        execution::sql::DDLExecutors::CreateIndexExecutor(common::ManagedPointer<planner::AbstractPlanNode>(out_plan)
-                                                              .CastManagedPointerTo<planner::CreateIndexPlanNode>(),
-                                                          common::ManagedPointer<catalog::CatalogAccessor>(accessor));
-      }
-
-      auto exec_query = execution::compiler::CompilationContext::Compile(*out_plan, exec_settings, accessor.get(),
-                                                                         execution::compiler::CompilationMode::OneShot);
-
-      auto exec_ctx = std::make_unique<execution::exec::ExecutionContext>(
-          db_oid, common::ManagedPointer(txn), callback, out_plan->GetOutputSchema().Get(),
-          common::ManagedPointer(accessor), exec_settings, pilot->metrics_thread_->GetMetricsManager(), DISABLED);
-
-      exec_query->Run(common::ManagedPointer(exec_ctx), execution::vm::ExecutionMode::Interpret);
-    }
-    txn_manager->Commit(txn, transaction::TransactionUtil::EmptyCallback, nullptr);
-=======
     bool success = true;
     size_t idx = util.CompileQuery(sql_query, nullptr, nullptr, &success);
     if (success) util.ExecuteQuery(idx, nullptr, nullptr, nullptr);
->>>>>>> 617167a6
   }
 
   // Commit
@@ -191,35 +159,6 @@
   auto metrics_manager = pilot->metrics_thread_->GetMetricsManager();
   for (const auto &qid : qids) {
     // Begin transaction to get the executable query
-<<<<<<< HEAD
-    txn = txn_manager->BeginTransaction();
-    auto stmt_list = parser::PostgresParser::BuildParseTree(forecast->GetQuerytextByQid(qid));
-    db_oid = static_cast<catalog::db_oid_t>(forecast->GetDboidByQid(qid));
-    std::unique_ptr<catalog::CatalogAccessor> accessor =
-        catalog->GetAccessor(common::ManagedPointer(txn), db_oid, DISABLED);
-
-    auto out_plan = PilotUtil::GenerateQueryPlan(
-        txn, common::ManagedPointer(accessor), common::ManagedPointer(&(forecast->GetQueryparamsByQid(qid)->at(0))),
-        common::ManagedPointer(forecast->GetParamtypesByQid(qid)), common::ManagedPointer(stmt_list), db_oid,
-        pilot->stats_storage_, forecast->GetOptimizerTimeout());
-
-    execution::compiler::ExecutableQuery::query_identifier.store(qid);
-    auto exec_query = execution::compiler::CompilationContext::Compile(*out_plan, exec_settings, accessor.get(),
-                                                                       execution::compiler::CompilationMode::OneShot);
-    txn_manager->Abort(txn);
-
-    pipeline_qids->push_back(qid);
-
-    for (auto &params : *(forecast->GetQueryparamsByQid(qid))) {
-      txn = txn_manager->BeginTransaction();
-      auto exec_ctx = std::make_unique<execution::exec::ExecutionContext>(
-          db_oid, common::ManagedPointer(txn), callback, out_plan->GetOutputSchema().Get(),
-          common::ManagedPointer(accessor), exec_settings, metrics_manager, DISABLED);
-
-      exec_ctx->SetParams(common::ManagedPointer<const std::vector<parser::ConstantValueExpression>>(&params));
-      exec_query->Run(common::ManagedPointer(exec_ctx), execution::vm::ExecutionMode::Interpret);
-      txn_manager->Abort(txn);
-=======
     catalog::db_oid_t db_oid = static_cast<catalog::db_oid_t>(forecast->GetDboidByQid(qid));
     query_exec_util.BeginTransaction();
     query_exec_util.SetDatabase(db_oid);
@@ -235,7 +174,6 @@
       for (auto &params : *(forecast->GetQueryparamsByQid(qid))) {
         query_exec_util.ExecuteQuery(idx, nullptr, common::ManagedPointer(&params), metrics_manager);
       }
->>>>>>> 617167a6
     }
 
     query_exec_util.EndTransaction(false);
