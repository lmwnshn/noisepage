--- conflicted
+++ resolved
@@ -15,15 +15,9 @@
   /** WHEN ... THEN ... clauses. */
   struct WhenClause {
     /** The condition to be checked for this case expression. */
-<<<<<<< HEAD
-    std::unique_ptr<AbstractExpression> condition;
-    /** The value that this expression should have if the corresponding condition is true. */
-    std::unique_ptr<AbstractExpression> then;
-=======
     std::unique_ptr<AbstractExpression> condition_;
     /** The value that this expression should have if the corresponding condition is true. */
     std::unique_ptr<AbstractExpression> then_;
->>>>>>> 5d983d30
 
     /**
      * Equality check
@@ -45,13 +39,8 @@
      */
     nlohmann::json ToJson() const {
       nlohmann::json j;
-<<<<<<< HEAD
-      // TODO(WAN) json      j["condition"] = condition;
-      // TODO(WAN) json      j["then"] = then;
-=======
       j["condition"] = condition_->ToJson();
       j["then"] = then_->ToJson();
->>>>>>> 5d983d30
       return j;
     }
 
@@ -111,11 +100,7 @@
   std::unique_ptr<AbstractExpression> Copy() const override {
     std::vector<WhenClause> clauses;
     for (const auto &clause : when_clauses_) {
-<<<<<<< HEAD
-      clauses.emplace_back(WhenClause{clause.condition->Copy(), clause.then->Copy()});
-=======
       clauses.emplace_back(WhenClause{clause.condition_->Copy(), clause.then_->Copy()});
->>>>>>> 5d983d30
     }
     return std::make_unique<CaseExpression>(GetReturnValueType(), std::move(clauses), default_expr_->Copy());
   }
@@ -131,11 +116,7 @@
    */
   common::ManagedPointer<AbstractExpression> GetWhenClauseCondition(size_t index) const {
     TERRIER_ASSERT(index < when_clauses_.size(), "Index must be in bounds.");
-<<<<<<< HEAD
-    return common::ManagedPointer(when_clauses_[index].condition);
-=======
     return common::ManagedPointer(when_clauses_[index].condition_);
->>>>>>> 5d983d30
   }
 
   /**
@@ -144,11 +125,7 @@
    */
   common::ManagedPointer<AbstractExpression> GetWhenClauseResult(size_t index) const {
     TERRIER_ASSERT(index < when_clauses_.size(), "Index must be in bounds.");
-<<<<<<< HEAD
-    return common::ManagedPointer(when_clauses_[index].then);
-=======
     return common::ManagedPointer(when_clauses_[index].then_);
->>>>>>> 5d983d30
   }
 
   /** @return default clause, if it exists */
@@ -164,11 +141,7 @@
       when_clauses_json.push_back(when_clause.ToJson());
     }
     j["when_clauses"] = when_clauses_json;
-<<<<<<< HEAD
-    // TODO(WAN) json    j["default_expr"] = default_expr_;
-=======
     j["default_expr"] = default_expr_->ToJson();
->>>>>>> 5d983d30
     return j;
   }
 
