--- conflicted
+++ resolved
@@ -88,17 +88,6 @@
   void SetDepth(int depth) { depth_ = depth; }
 
   /**
-<<<<<<< HEAD
-   * @param alias Alias of the expression
-   */
-  void SetAlias(const std::string &alias) { alias_ = alias; }
-
-  void SetChild(int index, common::ManagedPointer<AbstractExpression> expr) {
-    if (index >= static_cast<int>(children_.size())) {
-      children_.resize(index + 1);
-    }
-    children_[index] = expr->Copy();
-=======
    * Copies the mutable state of copy_expr. This should only be used for copying where we don't need to
    * re-derive the expression.
    * @param copy_expr the expression whose mutable state should be copied
@@ -109,7 +98,6 @@
     SetDepth(copy_expr.GetDepth());
     has_subquery_ = copy_expr.HasSubquery();
     alias_ = copy_expr.alias_;
->>>>>>> f7a9ea99
   }
 
  public:
