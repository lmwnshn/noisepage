#pragma once

#include <memory>
#include <string>
#include <utility>
#include <vector>
#include "catalog/catalog_defs.h"
#include "parser/expression/abstract_expression.h"

<<<<<<< HEAD
namespace terrier {

namespace binder {
class BinderContext;
}

namespace parser {

=======
namespace terrier::parser {
>>>>>>> f7a8e285
/**
 * ColumnValueExpression represents a reference to a column.
 *
 * TODO(WAN): check with Ling
 */
class ColumnValueExpression : public AbstractExpression {
 public:
  /**
   * This constructor is called only in postgresparser, setting the column name,
   * and optionally setting the table name and alias.
   * Namespace name is always set to empty string, as the postgresparser does not know the namespace name.
   * Parameter namespace name is included so that the program can differentiate this constructor from
   * another constructor that sets the namespace name, table name. and column name.
   * @param namespace_name namespace name
   * @param table_name table name
   * @param col_name column name
   * @param alias alias of the expression
   */
  ColumnValueExpression(std::string namespace_name, std::string table_name, std::string col_name, std::string alias)
      : AbstractExpression(ExpressionType::COLUMN_VALUE, type::TypeId::INVALID, std::move(alias), {}),
        namespace_name_(std::move(namespace_name)),
        table_name_(std::move(table_name)),
        column_name_(std::move(col_name)) {}

  /**
   * @param table_name table name
   * @param col_name column name
   */
  ColumnValueExpression(std::string table_name, std::string col_name)
      : AbstractExpression(ExpressionType::COLUMN_VALUE, type::TypeId::INVALID, {}),
        table_name_(std::move(table_name)),
        column_name_(std::move(col_name)) {}

  /**
   * @param namespace_name namespace name
   * @param table_name table name
   * @param col_name column name
   */
  ColumnValueExpression(std::string namespace_name, std::string table_name, std::string col_name)
      : AbstractExpression(ExpressionType::COLUMN_VALUE, type::TypeId::INVALID, {}),
        namespace_name_(std::move(namespace_name)),
        table_name_(std::move(table_name)),
        column_name_(std::move(col_name)) {}

  /**
   * @param database_oid database OID
   * @param table_oid table OID
   * @param column_oid column OID
   */
  ColumnValueExpression(catalog::db_oid_t database_oid, catalog::table_oid_t table_oid, catalog::col_oid_t column_oid)
      : AbstractExpression(ExpressionType::COLUMN_VALUE, type::TypeId::INVALID, {}),
        database_oid_(database_oid),
        table_oid_(table_oid),
        column_oid_(column_oid) {}

  /** Default constructor for deserialization. */
  ColumnValueExpression() = default;

  /** @return namespace name */
  std::string GetNamespaceName() const { return namespace_name_; }

  /** @return table name */
  std::string GetTableName() const { return table_name_; }

  /** @return column name */
  std::string GetColumnName() const { return column_name_; }

  /** @return database oid */
  catalog::db_oid_t GetDatabaseOid() const { return database_oid_; }

  /** @return table oid */
  catalog::table_oid_t GetTableOid() const { return table_oid_; }

  /** @return column oid */
  catalog::col_oid_t GetColumnOid() const { return column_oid_; }

  // TODO(WAN) we should really have a constructor that's just "everything"
  std::unique_ptr<AbstractExpression> Copy() const override {
    return std::make_unique<ColumnValueExpression>(GetDatabaseOid(), GetTableOid(), GetColumnOid());
  }

  common::hash_t Hash() const override {
    common::hash_t hash = AbstractExpression::Hash();
    hash = common::HashUtil::CombineHashes(hash, common::HashUtil::Hash(namespace_name_));
    hash = common::HashUtil::CombineHashes(hash, common::HashUtil::Hash(table_name_));
    hash = common::HashUtil::CombineHashes(hash, common::HashUtil::Hash(column_name_));
    hash = common::HashUtil::CombineHashes(hash, common::HashUtil::Hash(database_oid_));
    hash = common::HashUtil::CombineHashes(hash, common::HashUtil::Hash(table_oid_));
    hash = common::HashUtil::CombineHashes(hash, common::HashUtil::Hash(column_oid_));
    return hash;
  }

  bool operator==(const AbstractExpression &rhs) const override {
    if (!AbstractExpression::operator==(rhs)) return false;
    auto const &other = dynamic_cast<const ColumnValueExpression &>(rhs);
    if (GetColumnName() != other.GetColumnName()) return false;
    if (GetTableName() != other.GetTableName()) return false;
    if (GetNamespaceName() != other.GetNamespaceName()) return false;
    if (GetColumnOid() != other.GetColumnOid()) return false;
    if (GetTableOid() != other.GetTableOid()) return false;
    return GetDatabaseOid() == other.GetDatabaseOid();
  }

  void DeriveExpressionName() override {
    if (!(this->GetAlias().empty()))
      this->SetExpressionName(this->GetAlias());
    else
      this->SetExpressionName(column_name_);
  }

  void Accept(SqlNodeVisitor *v) override { v->Visit(this); }

  /**
   * @return expression serialized to json
   */
  nlohmann::json ToJson() const override {
    nlohmann::json j = AbstractExpression::ToJson();
    j["namespace_name"] = namespace_name_;
    j["table_name"] = table_name_;
    j["column_name"] = column_name_;
    j["database_oid"] = database_oid_;
    j["table_oid"] = table_oid_;
    j["column_oid"] = column_oid_;
    return j;
  }

  /**
   * @param j json to deserialize
   */
  void FromJson(const nlohmann::json &j) override {
    AbstractExpression::FromJson(j);
    namespace_name_ = j.at("namespace_name").get<std::string>();
    table_name_ = j.at("table_name").get<std::string>();
    column_name_ = j.at("column_name").get<std::string>();
    database_oid_ = j.at("database_oid").get<catalog::db_oid_t>();
    table_oid_ = j.at("table_oid").get<catalog::table_oid_t>();
    column_oid_ = j.at("column_oid").get<catalog::col_oid_t>();
  }

 private:
<<<<<<< HEAD
  friend class binder::BinderContext;
  /**
   * @param database_oid Database OID to be assigned to this expression
   */
=======
  /** @param database_oid Database OID to be assigned to this expression */
>>>>>>> f7a8e285
  void SetDatabaseOID(catalog::db_oid_t database_oid) { database_oid_ = database_oid; }
  /** @param table_oid Table OID to be assigned to this expression */
  void SetTableOID(catalog::table_oid_t table_oid) { table_oid_ = table_oid; }
  /** @param column_oid Column OID to be assigned to this expression */
  void SetColumnOID(catalog::col_oid_t column_oid) { column_oid_ = column_oid; }
  //
  //  /**
  //   * @param database_oid Database OID to be assigned to this expression
  //   */
  //  void SetDatabaseOID(catalog::db_oid_t database_oid) { database_oid_ = database_oid; }

  /**
   * @param table_oid Table OID to be assigned to this expression
   */
  void SetTableName(const std::string &table_name) { table_name_ = std::string(table_name); }

  /**
   * @param column_oid Column OID to be assigned to this expression
   */
  void SetColumnName(const std::string &col_name) { column_name_ = std::string(col_name); }

  /** Namespace name. */
  std::string namespace_name_;
  /** Table name. */
  std::string table_name_;
  /** Column name. */
  std::string column_name_;

  // TODO(Ling): change to INVALID_*_OID after catalog completion
<<<<<<< HEAD
  /**
   * OID of the database
   */
  catalog::db_oid_t database_oid_ = catalog::INVALID_DATABASE_OID;

  /**
   * OID of the table
   */
  catalog::table_oid_t table_oid_ = catalog::INVALID_TABLE_OID;

  /**
   * OID of the column
   */
  catalog::col_oid_t column_oid_ = catalog::INVALID_COLUMN_OID;
=======
  /** Database OID. */
  catalog::db_oid_t database_oid_ = catalog::db_oid_t(0);
  /** Table OID. */
  catalog::table_oid_t table_oid_ = catalog::table_oid_t(0);
  /** Column OID. */
  catalog::col_oid_t column_oid_ = catalog::col_oid_t(0);
>>>>>>> f7a8e285
};

DEFINE_JSON_DECLARATIONS(ColumnValueExpression);

}  // namespace parser
}  // namespace terrier<|MERGE_RESOLUTION|>--- conflicted
+++ resolved
@@ -7,7 +7,6 @@
 #include "catalog/catalog_defs.h"
 #include "parser/expression/abstract_expression.h"
 
-<<<<<<< HEAD
 namespace terrier {
 
 namespace binder {
@@ -16,9 +15,6 @@
 
 namespace parser {
 
-=======
-namespace terrier::parser {
->>>>>>> f7a8e285
 /**
  * ColumnValueExpression represents a reference to a column.
  *
@@ -159,14 +155,8 @@
   }
 
  private:
-<<<<<<< HEAD
   friend class binder::BinderContext;
-  /**
-   * @param database_oid Database OID to be assigned to this expression
-   */
-=======
   /** @param database_oid Database OID to be assigned to this expression */
->>>>>>> f7a8e285
   void SetDatabaseOID(catalog::db_oid_t database_oid) { database_oid_ = database_oid; }
   /** @param table_oid Table OID to be assigned to this expression */
   void SetTableOID(catalog::table_oid_t table_oid) { table_oid_ = table_oid; }
@@ -196,7 +186,6 @@
   std::string column_name_;
 
   // TODO(Ling): change to INVALID_*_OID after catalog completion
-<<<<<<< HEAD
   /**
    * OID of the database
    */
@@ -211,14 +200,6 @@
    * OID of the column
    */
   catalog::col_oid_t column_oid_ = catalog::INVALID_COLUMN_OID;
-=======
-  /** Database OID. */
-  catalog::db_oid_t database_oid_ = catalog::db_oid_t(0);
-  /** Table OID. */
-  catalog::table_oid_t table_oid_ = catalog::table_oid_t(0);
-  /** Column OID. */
-  catalog::col_oid_t column_oid_ = catalog::col_oid_t(0);
->>>>>>> f7a8e285
 };
 
 DEFINE_JSON_DECLARATIONS(ColumnValueExpression);
