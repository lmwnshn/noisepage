#pragma once

#include <memory>
#include <optional>
#include <string>

#include "common/dedicated_thread_owner.h"
#include "common/dedicated_thread_task.h"
#include "common/managed_pointer.h"
#include "messenger/messenger_logic.h"

// All zmq objects are forward-declared and allocated on the heap.
// This is to avoid leaking zmq headers into the rest of the system.
// The prediction is that doing this won't hurt performance too much.
namespace zmq {
class context_t;
class socket_t;
}  // namespace zmq

namespace terrier::messenger {

class ConnectionDestination;

<<<<<<< HEAD
class ConnectionDestination {
 public:
  /** @return A TCP destination in ZMQ format. */
  static ConnectionDestination MakeTCP(std::string_view hostname, int port);
  /** @return An IPC destination in ZMQ format. Pathname must be a valid filesystem path, e.g., /tmp/noisepage/ipc/0. */
  static ConnectionDestination MakeIPC(std::string_view pathname);
  /** @return An in-process destination in ZMQ format. */
  static ConnectionDestination MakeInProc(std::string_view endpoint);

  /** @return The destination in ZMQ format. */
  const char *GetDestination() const { return zmq_address_; }


 private:
  explicit ConnectionDestination(const char *zmq_address) : zmq_address_(zmq_address) {}

  /** Construct a new ConnectionDestination with the specified address. */
  const char *zmq_address_;
};

/** An abstraction around successful connections made through ZeroMQ. */
=======
/** ConnectionId is an abstraction around establishing connections. */
>>>>>>> be4a2dca
class ConnectionId {
 public:
  /** An explicit destructor is necessary because of the unique_ptr around a forward-declared type. */
  ~ConnectionId();

 private:
  friend Messenger;
  /**
   * Create a new ConnectionId that is connected to the specified target.
   * @param zmq_ctx     The ZeroMQ context that holds this connection.
   * @param target      The target to be connected to.
   * @param identity    The name that the connection should have.
   */
  explicit ConnectionId(common::ManagedPointer<zmq::context_t> zmq_ctx, const ConnectionDestination &target,
                        std::string_view identity);

  /** The ZMQ socket. */
  std::unique_ptr<zmq::socket_t> socket_;
  /** The ZMQ socket routing ID. */
  std::string routing_id_;
};

/**
 * Messenger handles all the network aspects of sending and receiving messages.
 * Logic based on the messages is is deferred to MessengerLogic.
 *
 * @see messenger.cpp for a crash course on ZeroMQ, the current backing implementation.
 */
class Messenger : public common::DedicatedThreadTask {
 public:
  /**
   * Create a new Messenger that uses the given logic layer.
   * @param messenger_logic The logic layer of the messenger.
   */
  explicit Messenger(common::ManagedPointer<MessengerLogic> messenger_logic);

  /** An explicit destructor is necessary because of the unique_ptr around a forward-declared type. */
  ~Messenger();

  /** Run the main server loop, which dispatches messages received to the MessengerLogic layer. */
  void RunTask() override;

  /** Terminate the Messenger. */
  void Terminate() override;

  /**
   * Listen for new connections on the specified target destination.
   *
   * @warning           TODO(WAN): figure out what bad things happen if you give it a ConnectionDestination that is
   *                     already in use. I don't think this is a problem that is likely to occur because all our
   *                     destinations are known at compile time and we don't have too many right now, but I should
   *                     fix this at some point. I am reluctant to add a set of destinations just for this though..
   *
   * @param target      The destination to listen on for new connections.
   */
  void ListenForConnection(const ConnectionDestination &target);

  /**
   * Connect to the specified target destination, optionally providing an identity that we want to be known by.
   *
   * @param target      The destination to be connected to.
   * @param identity    An optional string to identify the connection by. See warning!
   * @return            A new ConnectionId. See warning!
   *
   * @warning           Identities must be unique to the Messenger instance that you are connecting to!
   * @warning           DO NOT USE THIS ConnectionId FROM A DIFFERENT THREAD THAN THE CALLER OF THIS FUNCTION!
   *                    Make a new connection instead, connections are cheap.
   */
  ConnectionId MakeConnection(const ConnectionDestination &target, std::optional<std::string> identity);

  /**
   * Send a message through the specified connection id.
   *
   * @warning   Remember that ConnectionId can only be used from the same thread that created it!
   *
   * @param connection_id   The connection to send the message over.
   * @param message         The message to be sent.
   */
  void SendMessage(common::ManagedPointer<ConnectionId> connection_id, std::string message);

 private:
  static constexpr int MESSENGER_PORT = 9022;
  static constexpr const char *MESSENGER_DEFAULT_TCP = "tcp://*:9022";
  static constexpr const char *MESSENGER_DEFAULT_IPC = "ipc:///tmp/noisepage-ipc0";
  static constexpr const char *MESSENGER_DEFAULT_INPROC = "inproc://noisepage-inproc";

  /** The main server loop. */
  void ServerLoop();

  common::ManagedPointer<MessengerLogic> messenger_logic_;
  std::unique_ptr<zmq::context_t> zmq_ctx_;
  std::unique_ptr<zmq::socket_t> zmq_default_socket_;
  bool messenger_running_ = false;
  uint32_t connection_id_count_ = 0;
};

/**
 * MessengerOwner is the entry point to the Messenger system.
 * MessengerOwner is responsible for instantiating the Messenger and "owning" it.
 * TODO(WAN): owning is a bad term, the Messenger is actually owned by the DedicatedThreadRegistry.
 */
class MessengerOwner : public common::DedicatedThreadOwner {
 public:
  /**
   * Create and run a new Messenger (which is a DedicatedThreadTask) on the specified thread registry.
   * @param thread_registry The registry in which the Messenger will be registered.
   */
  explicit MessengerOwner(const common::ManagedPointer<common::DedicatedThreadRegistry> thread_registry);

  /** @return The owned messenger. */
  common::ManagedPointer<Messenger> GetMessenger() const { return messenger_; }

 private:
  MessengerLogic logic_;
  common::ManagedPointer<Messenger> messenger_;
};

}  // namespace terrier::messenger<|MERGE_RESOLUTION|>--- conflicted
+++ resolved
@@ -21,31 +21,7 @@
 
 class ConnectionDestination;
 
-<<<<<<< HEAD
-class ConnectionDestination {
- public:
-  /** @return A TCP destination in ZMQ format. */
-  static ConnectionDestination MakeTCP(std::string_view hostname, int port);
-  /** @return An IPC destination in ZMQ format. Pathname must be a valid filesystem path, e.g., /tmp/noisepage/ipc/0. */
-  static ConnectionDestination MakeIPC(std::string_view pathname);
-  /** @return An in-process destination in ZMQ format. */
-  static ConnectionDestination MakeInProc(std::string_view endpoint);
-
-  /** @return The destination in ZMQ format. */
-  const char *GetDestination() const { return zmq_address_; }
-
-
- private:
-  explicit ConnectionDestination(const char *zmq_address) : zmq_address_(zmq_address) {}
-
-  /** Construct a new ConnectionDestination with the specified address. */
-  const char *zmq_address_;
-};
-
-/** An abstraction around successful connections made through ZeroMQ. */
-=======
 /** ConnectionId is an abstraction around establishing connections. */
->>>>>>> be4a2dca
 class ConnectionId {
  public:
   /** An explicit destructor is necessary because of the unique_ptr around a forward-declared type. */
