#pragma once

#include <memory>
#include <unordered_map>
#include <utility>
#include <vector>

#include "brain/brain_defs.h"
#include "execution/exec_defs.h"

namespace terrier::execution::compiler::test {
class CompilerTest_SimpleSeqScanTest_Test;
class CompilerTest_SimpleSeqScanNonVecFilterTest_Test;
class CompilerTest_SimpleSeqScanWithProjectionTest_Test;
class CompilerTest_SimpleSeqScanWithParamsTest_Test;
class CompilerTest_SimpleIndexScanTest_Test;
class CompilerTest_SimpleIndexScanAscendingTest_Test;
class CompilerTest_SimpleIndexScanLimitAscendingTest_Test;
class CompilerTest_SimpleIndexScanDescendingTest_Test;
class CompilerTest_SimpleIndexScanLimitDescendingTest_Test;
class CompilerTest_SimpleAggregateTest_Test;
class CompilerTest_CountStarTest_Test;
class CompilerTest_SimpleSortTest_Test;
class CompilerTest_SimpleAggregateHavingTest_Test;
class CompilerTest_SimpleHashJoinTest_Test;
class CompilerTest_MultiWayHashJoinTest_Test;
class CompilerTest_SimpleNestedLoopJoinTest_Test;
class CompilerTest_SimpleIndexNestedLoopJoinTest_Test;
class CompilerTest_SimpleIndexNestedLoopJoinMultiColumnTest_Test;
class CompilerTest_SimpleDeleteTest_Test;
class CompilerTest_SimpleUpdateTest_Test;
class CompilerTest_SimpleInsertTest_Test;
class CompilerTest_InsertIntoSelectWithParamTest_Test;
class CompilerTest_SimpleInsertWithParamsTest_Test;
class CompilerTest_StaticDistinctAggregateTest_Test;
}  // namespace terrier::execution::compiler::test

namespace terrier::execution::exec {
class ExecutionContext;
}  // namespace terrier::execution::exec

namespace terrier::optimizer {
class IdxJoinTest_SimpleIdxJoinTest_Test;
}  // namespace terrier::optimizer

namespace terrier::brain {

class OperatingUnitRecorder;

/**
 * ExecutionOperatingUnitFeature is used to record a single operating unit.
 * i.e a ExecutionOperatingUnitFeature captures a single high-level operation
 * performed during an execution of a given pipeline.
 *
 * An ExecutionOperatingUnitFeature captures the following three metadata
 * about any given operating unit in a pipeline:
 * - Type
 * - Estimated number of tuples
 * - Total Key Size
 * - Number of keys
 * - Estimated cardinality
 */
class ExecutionOperatingUnitFeature {
  friend class execution::exec::ExecutionContext;
  friend class OperatingUnitRecorder;
  friend class PipelineOperatingUnits;

 public:
  /**
   * Constructor for ExecutionOperatingUnitFeature
   * @param feature Type
   * @param num_rows Estimated number of output tuples
   * @param key_size Total Key Size
   * @param num_keys Number of keys
   * @param cardinality Estimated cardinality
   * @param mem_factor Memory adjustment factor
   * @param num_loops Number of loops
   */
  ExecutionOperatingUnitFeature(ExecutionOperatingUnitType feature, size_t num_rows, size_t key_size, size_t num_keys,
<<<<<<< HEAD
                                size_t cardinality, double mem_factor, size_t num_loops)
      : feature_(feature),
=======
                                size_t cardinality, double mem_factor)
      : feature_id_(feature_id_counter++),
        feature_(feature),
>>>>>>> db5eb3c3
        num_rows_(num_rows),
        key_size_(key_size),
        num_keys_(num_keys),
        cardinality_(cardinality),
        mem_factors_({mem_factor}),
        num_loops_(num_loops) {}

  /** @return The ID of this ExecutionOperatingUnitFeature. */
  execution::feature_id_t GetFeatureId() const { return feature_id_; }

  /**
   * @returns type
   */
  ExecutionOperatingUnitType GetExecutionOperatingUnitType() const { return feature_; }

  /**
   * @returns estimated number of output tuples
   */
  size_t GetNumRows() const { return num_rows_; }

  /**
   * @return total key size
   */
  size_t GetKeySize() const { return key_size_; }

  /**
   * @return number of keys (columns)
   */
  size_t GetNumKeys() const { return num_keys_; }

  /**
   * @returns estimated cardinality
   */
  size_t GetCardinality() const { return cardinality_; }

  /**
   * @returns memory adjustment factor
   */
  double GetMemFactor() const {
    if (mem_factors_.empty()) return 1.0;

    double sum = 0.0;
    for (auto factor : mem_factors_) {
      sum += factor;
    }

    return sum / mem_factors_.size();
  }

  /**
   * @returns number of iterations
   */
  size_t GetNumLoops() const { return num_loops_; }

 private:
  /**
   * Set the estimated number of output tuples
   * @note only should be invoked by OperatingUnitRecorder
   * @param num_rows Updated estimate
   */
  void SetNumRows(size_t num_rows) { num_rows_ = num_rows; }

  /**
   * Set the estimated cardinality
   * @note only should be invoked by OperatingUnitRecorder
   * @param cardinality Updated cardinality
   */
  void SetCardinality(size_t cardinality) { cardinality_ = cardinality; }

  /**
   * Set the mem factor
   * @note only should be invoked by OperatingUnitRecorder
   * @param mem_factor Updated mem_factor
   */
  void AddMemFactor(double mem_factor) { mem_factors_.emplace_back(mem_factor); }

  static std::atomic<execution::feature_id_t> feature_id_counter;
  execution::feature_id_t feature_id_;
  ExecutionOperatingUnitType feature_;
  size_t num_rows_;
  size_t key_size_;
  size_t num_keys_;
  size_t cardinality_;
  std::vector<double> mem_factors_;
  size_t num_loops_;
};

/**
 * Convenience typedef for a vector of features
 */
using ExecutionOperatingUnitFeatureVector = std::vector<ExecutionOperatingUnitFeature>;

/**
 * PipelineOperatingUnits manages the storage/association of specific pipeline
 * identifiers to the list of ExecutionOperatingUnitFeatures that are contained
 * within that given pipeline.
 */
class PipelineOperatingUnits {
 public:
  friend class terrier::optimizer::IdxJoinTest_SimpleIdxJoinTest_Test;
  friend class terrier::execution::compiler::test::CompilerTest_SimpleSeqScanTest_Test;
  friend class terrier::execution::compiler::test::CompilerTest_SimpleSeqScanNonVecFilterTest_Test;
  friend class terrier::execution::compiler::test::CompilerTest_SimpleSeqScanWithProjectionTest_Test;
  friend class terrier::execution::compiler::test::CompilerTest_SimpleSeqScanWithParamsTest_Test;
  friend class terrier::execution::compiler::test::CompilerTest_SimpleIndexScanTest_Test;
  friend class terrier::execution::compiler::test::CompilerTest_SimpleIndexScanAscendingTest_Test;
  friend class terrier::execution::compiler::test::CompilerTest_SimpleIndexScanLimitAscendingTest_Test;
  friend class terrier::execution::compiler::test::CompilerTest_SimpleIndexScanDescendingTest_Test;
  friend class terrier::execution::compiler::test::CompilerTest_SimpleIndexScanLimitDescendingTest_Test;
  friend class terrier::execution::compiler::test::CompilerTest_SimpleAggregateTest_Test;
  friend class terrier::execution::compiler::test::CompilerTest_CountStarTest_Test;
  friend class terrier::execution::compiler::test::CompilerTest_SimpleSortTest_Test;
  friend class terrier::execution::compiler::test::CompilerTest_SimpleAggregateHavingTest_Test;
  friend class terrier::execution::compiler::test::CompilerTest_SimpleHashJoinTest_Test;
  friend class terrier::execution::compiler::test::CompilerTest_MultiWayHashJoinTest_Test;
  friend class terrier::execution::compiler::test::CompilerTest_SimpleNestedLoopJoinTest_Test;
  friend class terrier::execution::compiler::test::CompilerTest_SimpleIndexNestedLoopJoinTest_Test;
  friend class terrier::execution::compiler::test::CompilerTest_SimpleIndexNestedLoopJoinMultiColumnTest_Test;
  friend class terrier::execution::compiler::test::CompilerTest_SimpleDeleteTest_Test;
  friend class terrier::execution::compiler::test::CompilerTest_SimpleUpdateTest_Test;
  friend class terrier::execution::compiler::test::CompilerTest_SimpleInsertTest_Test;
  friend class terrier::execution::compiler::test::CompilerTest_InsertIntoSelectWithParamTest_Test;
  friend class terrier::execution::compiler::test::CompilerTest_SimpleInsertWithParamsTest_Test;
  friend class terrier::execution::compiler::test::CompilerTest_StaticDistinctAggregateTest_Test;

  /**
   * Constructor
   */
  PipelineOperatingUnits() = default;

  /**
   * Adds a new pipeline and its features vector to the storage unit
   * @note asserts that pipeline identifier is unique
   * @param pipeline pipeline identifier
   * @param features Vector of ExecutionOperatingUnitFeature describing pipeline contents
   */
  void RecordOperatingUnit(execution::pipeline_id_t pipeline, ExecutionOperatingUnitFeatureVector &&features) {
    UNUSED_ATTRIBUTE auto res = units_.insert(std::make_pair(pipeline, std::move(features)));
    TERRIER_ASSERT(res.second, "Recording duplicate pipeline entry into PipelineOperatingUnits");
  }

  /**
   * Gets the features vector for a given pipeline identifier
   * @note asserts that pipeline identifier exists
   * @param pipeline pipeline identifier
   */
  const ExecutionOperatingUnitFeatureVector &GetPipelineFeatures(execution::pipeline_id_t pipeline) const {
    UNUSED_ATTRIBUTE auto itr = units_.find(pipeline);
    TERRIER_ASSERT(itr != units_.end(), "Requested pipeline could not be found in PipelineOperatingUnits");
    return itr->second;
  }

 private:
  std::unordered_map<execution::pipeline_id_t, ExecutionOperatingUnitFeatureVector> units_{};
};

}  // namespace terrier::brain<|MERGE_RESOLUTION|>--- conflicted
+++ resolved
@@ -77,14 +77,9 @@
    * @param num_loops Number of loops
    */
   ExecutionOperatingUnitFeature(ExecutionOperatingUnitType feature, size_t num_rows, size_t key_size, size_t num_keys,
-<<<<<<< HEAD
                                 size_t cardinality, double mem_factor, size_t num_loops)
-      : feature_(feature),
-=======
-                                size_t cardinality, double mem_factor)
       : feature_id_(feature_id_counter++),
         feature_(feature),
->>>>>>> db5eb3c3
         num_rows_(num_rows),
         key_size_(key_size),
         num_keys_(num_keys),
