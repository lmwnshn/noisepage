--- conflicted
+++ resolved
@@ -71,17 +71,13 @@
  */
 class Pilot {
  public:
-<<<<<<< HEAD
+  /** The default timeout for pilot futures. Inferences take milliseconds, but CI is flaky. */
+  static constexpr std::chrono::seconds future_timeout_{10};
+
   /**
    * Describes how the workload forecast should be initialized.
    * @warning Keep in sync with the pilot_workload_forecast_init_mode setting.
    */
-=======
-  /** The default timeout for pilot futures. Inferences take milliseconds, but CI is flaky. */
-  static constexpr std::chrono::seconds future_timeout_{10};
-
-  /** Describes how the workload forecast should be initialized */
->>>>>>> 622fbd1e
   enum class WorkloadForecastInitMode : uint8_t {
     /**
      * Construct the workload forecast solely from data stored in internal tables.
