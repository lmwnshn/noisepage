#pragma once

#include <memory>
#include <string>
#include <utility>
#include <vector>
#include "common/constants.h"
#include "common/hash_util.h"
#include "common/json.h"
#include "common/macros.h"
#include "common/strong_typedef.h"
#include "parser/expression/abstract_expression.h"
#include "planner/plannodes/plan_node_defs.h"
#include "storage/storage_defs.h"
#include "type/type_id.h"
#include "type/type_util.h"

namespace terrier::planner {

/**
 * Internal object for representing output columns of a plan node. This object is to be differentiated from
 * catalog::Schema, which contains all columns of a table. This object can contain a subset of columns of a table.
 * This class is also meant to provide mapping information from a set of input columns to a set of output columns.
 */
class OutputSchema {
  /**
   * The mapping of input columns to output columns is stored in two parts:
   * 1) A target_list stores non-trivial projections that can be calculated from
   *    expressions.
   * 2) A direct_map_list stores projections that is simply reorder of attributes
   *    in the input.
   *
   * We separate it in this way for two reasons:
   * i)  Postgres does the same thing;
   * ii) It makes it possible to use a more efficient executor to handle pure
   *     direct map projections.
   *
   * The input columns can be either:
   * 1) Part of the OutputSchema of a child plan node.
   * 2) Columns provided in INSERT, UPDATE, DELETE statements.
   *
   * NB: in case of a constant-valued projection, it is still under the umbrella
   * of target_list, though it sounds simple enough.
   */
 public:
  /**
   * This object contains output columns of a plan node which can consist of columns that exist in the catalog
   * or intermediate columns.
   */
  class Column {
   public:
    /**
     * Instantiates a Column object, primary to be used for building a Schema object
     * @param name column name
     * @param type SQL type for this column
     * @param nullable is column nullable
     * @param oid internal unique identifier for this column
     */
    Column(std::string name, const type::TypeId type, const bool nullable, const catalog::col_oid_t oid)
        : name_(std::move(name)), type_(type), nullable_(nullable), oid_(oid) {
      TERRIER_ASSERT(type_ != type::TypeId::INVALID, "Attribute type cannot be INVALID.");
    }

    /**
     * Default constructor used for deserialization
     */
    Column() = default;

    Column Copy() const { return Column(GetName(), GetType(), GetNullable(), GetOid()); }

    /**
     * @return column name
     */
    const std::string &GetName() const { return name_; }

    /**
     * @return SQL type for this column
     */
    type::TypeId GetType() const { return type_; }

    /**
     * @return true if the column is nullable, false otherwise
     */
    bool GetNullable() const { return nullable_; }

    /**
     * @return internal unique identifier for this column
     */
    catalog::col_oid_t GetOid() const { return oid_; }

    /**
     * @return the hashed value for this column based on name and OID
     */
    common::hash_t Hash() const {
      common::hash_t hash = common::HashUtil::Hash(name_);
      hash = common::HashUtil::CombineHashes(hash, common::HashUtil::Hash(type_));
      hash = common::HashUtil::CombineHashes(hash, common::HashUtil::Hash(oid_));
      hash = common::HashUtil::CombineHashes(hash, common::HashUtil::Hash(nullable_));
      return hash;
    }

    /**
     * @return whether the two columns are equal
     */
    bool operator==(const Column &rhs) const {
      // Name
      if (name_ != rhs.name_) return false;

      // Type
      if (type_ != rhs.type_) return false;

      // Nullable
      if (nullable_ != rhs.nullable_) return false;

      // Oid
      if (oid_ != rhs.oid_) return false;

      return true;
    }

    /**
     * Inequality check
     * @param rhs other
     * @return true if the two columns are not equal
     */
    bool operator!=(const Column &rhs) const { return !operator==(rhs); }

    /**
     * @return column serialized to json
     */
    nlohmann::json ToJson() const {
      nlohmann::json j;
      j["name"] = name_;
      j["type"] = type_;
      j["nullable"] = nullable_;
      j["oid"] = oid_;
      return j;
    }

    /**
     * @param j json to deserialize
     */
    void FromJson(const nlohmann::json &j) {
      name_ = j.at("name").get<std::string>();
      type_ = j.at("type").get<type::TypeId>();
      nullable_ = j.at("nullable").get<bool>();
      oid_ = j.at("oid").get<catalog::col_oid_t>();
    }

   private:
    std::string name_;
    type::TypeId type_;
    bool nullable_;
    catalog::col_oid_t oid_;
  };

  /**
   * An intermediate column produced by plan nodes
   */
  class DerivedColumn {
   public:
    /**
     * Instantiate a derived column
     * @param column an intermediate column
     * @param expr the expression used to derive the intermediate column
     */
    DerivedColumn(Column column, std::unique_ptr<parser::AbstractExpression> expr)
        : column_(std::move(column)), expr_(std::move(expr)) {}

    /**
     * Default constructor used for deserialization
     */
    DerivedColumn() = default;

    DerivedColumn Copy() const { return DerivedColumn(GetColumn().Copy(), GetExpression()->Copy()); }

    /**
     * @return the intermediate column definition
     */
    const Column &GetColumn() const { return column_; }

    /**
     * @return the expression used to derive the intermediate column
     */
    const std::unique_ptr<parser::AbstractExpression> &GetExpression() const { return expr_; }

    /**
     * Hash the current DerivedColumn.
     */
    common::hash_t Hash() const {
      common::hash_t hash = column_.Hash();
      hash = common::HashUtil::CombineHashes(hash, expr_->Hash());
      return hash;
    }

    /**
     * Equality check.
     * @param rhs other
     * @return true if the two derived columns are the same
     */
    bool operator==(const DerivedColumn &rhs) const {
      // Derived Column
      if (column_ != rhs.column_) return false;

      // Expression
      if ((expr_ == nullptr && rhs.expr_ != nullptr) || (expr_ != nullptr && rhs.expr_ == nullptr)) {
        return false;
      }
      if (expr_ != nullptr && *expr_ != *rhs.expr_) {
        return false;
      }

      return true;
    }

    /**
     * @return derived column serialized to json
     */
    nlohmann::json ToJson() const {
      nlohmann::json j;
      j["column"] = column_;
<<<<<<< HEAD
      // TODO(WAN)      j["expr"] = expr_;
=======
      j["expr"] = expr_->ToJson();
>>>>>>> 5d983d30
      return j;
    }

    /**
     * @param j json to deserialize
     */
    void FromJson(const nlohmann::json &j) {
      column_ = j.at("column").get<Column>();
      if (!j.at("expr").is_null()) {
        expr_ = parser::DeserializeExpression(j.at("expr"));
      }
    }

   private:
    /**
     * Intermediate column
     */
    Column column_;
    /**
     * The expression used to derive the intermediate column
     */
    std::unique_ptr<parser::AbstractExpression> expr_;
  };

  /**
   * Define a mapping of an offset into a vector of columns of an OutputSchema to an intermediate column produced by a
   * plan node
   */
  using DerivedTarget = std::pair<uint32_t, DerivedColumn>;

  /**
   * Generic specification of a direct map between the columns of two output schema
   *        < NEW_offset , <tuple_index (left or right tuple), OLD_offset>    >
   */
  using DirectMap = std::pair<uint32_t, std::pair<uint32_t, uint32_t>>;

  /**
   * Instantiates a OutputSchema object from a vector of previously-defined Columns
   * @param columns collection of columns
   * @param targets mapping of intermediate columns (DerivedColumn) to the collection of columns
   * @param direct_map_list direct mapping of columns, in terms of offsets, from the child plan node's OutputSchema to
   * this plan node's OutputSchema
   *
   */
  explicit OutputSchema(std::vector<Column> columns, std::vector<DerivedTarget> targets = std::vector<DerivedTarget>(),
                        std::vector<DirectMap> direct_map_list = std::vector<DirectMap>())
      // TODO(WAN): didn't we ban default arguments?
      : columns_(std::move(columns)), targets_(std::move(targets)), direct_map_list_(std::move(direct_map_list)) {
    TERRIER_ASSERT(!columns_.empty() && columns_.size() <= common::Constants::MAX_COL,
                   "Number of columns must be between 1 and MAX_COL.");
  }

  /**
   * Copy constructs an OutputSchema.
   * @param other the OutputSchema to be copied
   */
  OutputSchema(const OutputSchema &other) = default;

  /**
   * Default constructor for deserialization
   */
  OutputSchema() = default;

  /**
   * @param col_id offset into the schema specifying which Column to access
   * @return description of the schema for a specific column
   */
  Column GetColumn(const storage::col_id_t col_id) const {
    TERRIER_ASSERT((!col_id) < columns_.size(), "column id is out of bounds for this Schema");
    return columns_[!col_id];
  }
  /**
   * @return the vector of columns that are part of this schema
   */
  const std::vector<Column> &GetColumns() const { return columns_; }

  /**
   * Make a copy of this OutputSchema
   * @return unique pointer to the copy
   */
  std::unique_ptr<OutputSchema> Copy() const {
    std::vector<Column> columns;
    for (const auto &col : GetColumns()) {
      columns.emplace_back(col.Copy());
    }

    // TODO(WAN): there are no getters for these members? why?
    std::vector<DerivedTarget> targets;
    for (const auto &target : targets_) {
      targets.emplace_back(target.first, target.second.Copy());
    }

    std::vector<DirectMap> direct_map_list;
    for (const auto &map : direct_map_list_) {
      direct_map_list.emplace_back(map.first, map.second);
    }
    return std::make_unique<OutputSchema>(std::move(columns), std::move(targets), std::move(direct_map_list));
  }

  /**
   * Hash the current OutputSchema.
   */
  common::hash_t Hash() const {
    common::hash_t hash = common::HashUtil::Hash(columns_.size());
    for (auto const &column : columns_) {
      hash = common::HashUtil::CombineHashes(hash, column.Hash());
    }
    for (auto const &target : targets_) {
      hash = common::HashUtil::CombineHashes(hash, common::HashUtil::Hash(target.first));
      hash = common::HashUtil::CombineHashes(hash, target.second.Hash());
    }
    for (auto const &direct_map : direct_map_list_) {
      hash = common::HashUtil::CombineHashes(hash, common::HashUtil::Hash(direct_map.first));
      hash = common::HashUtil::CombineHashes(hash, common::HashUtil::Hash(direct_map.second.first));
      hash = common::HashUtil::CombineHashes(hash, common::HashUtil::Hash(direct_map.second.second));
    }
    return hash;
  }

  /**
   * Equality check.
   * @param rhs other
   * @return true if the two OutputSchema are the same
   */
  bool operator==(const OutputSchema &rhs) const {
    // Columns
    if (columns_ != rhs.columns_) return false;

    // Targets
    if (targets_ != rhs.targets_) return false;

    // Direct Map List
    if (direct_map_list_ != rhs.direct_map_list_) return false;

    return true;
  }

  /**
   * Inequality check
   * @param rhs other
   * @return true if the two OutputSchema are not equal
   */
  bool operator!=(const OutputSchema &rhs) const { return !operator==(rhs); }

  /**
   * @return derived column serialized to json
   */
  nlohmann::json ToJson() const {
    nlohmann::json j;
    j["columns"] = columns_;
    j["targets"] = targets_;
    j["direct_map_list"] = direct_map_list_;
    return j;
  }

  /**
   * @param j json to deserialize
   */
  void FromJson(const nlohmann::json &j) {
    columns_ = j.at("columns").get<std::vector<Column>>();
    targets_ = j.at("targets").get<std::vector<DerivedTarget>>();
    direct_map_list_ = j.at("direct_map_list").get<std::vector<DirectMap>>();
  }

 private:
  std::vector<Column> columns_;
  std::vector<DerivedTarget> targets_;
  std::vector<DirectMap> direct_map_list_;
};

DEFINE_JSON_DECLARATIONS(OutputSchema::Column);
DEFINE_JSON_DECLARATIONS(OutputSchema::DerivedColumn);
DEFINE_JSON_DECLARATIONS(OutputSchema);

}  // namespace terrier::planner<|MERGE_RESOLUTION|>--- conflicted
+++ resolved
@@ -219,11 +219,7 @@
     nlohmann::json ToJson() const {
       nlohmann::json j;
       j["column"] = column_;
-<<<<<<< HEAD
-      // TODO(WAN)      j["expr"] = expr_;
-=======
       j["expr"] = expr_->ToJson();
->>>>>>> 5d983d30
       return j;
     }
 
