--- conflicted
+++ resolved
@@ -24,13 +24,8 @@
      * @param predicate join predicate
      * @return builder object
      */
-<<<<<<< HEAD
-    ConcreteType &SetJoinPredicate(std::unique_ptr<parser::AbstractExpression> predicate) {
-      join_predicate_ = std::move(predicate);
-=======
     ConcreteType &SetJoinPredicate(const std::shared_ptr<parser::AbstractExpression> &predicate) {
       join_predicate_ = predicate;
->>>>>>> 1eec7376
       return *dynamic_cast<ConcreteType *>(this);
     }
 
