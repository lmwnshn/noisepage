#pragma once

#include <vector>

<<<<<<< HEAD
=======
#include "common/dedicated_thread_registry.h"
>>>>>>> 014a04ec
#include "common/managed_pointer.h"
#include "common/notifiable_task.h"

namespace terrier::common {
class DedicatedThreadRegistry;
class DedicatedThreadOwner;
}  // namespace terrier::common

namespace terrier::network {

class ConnectionHandleFactory;
class ConnectionHandlerTask;
class ProtocolInterpreterProvider;

/**
 * @brief ConnectionDispatcherTask dispatches incoming connections to a pool of handler threads.
 *
 * Task life-cycle:
 * - RunTask()   : This task registers all of its ConnectionHandlerTask instances with the DedicatedThreadRegistry.
 * - Terminate() : This task stops and removes all its ConnectionHandlerTask instances from the DedicatedThreadRegistry.
 *
 * ConnectionDispatcherTask is almost a pseudo-owner of the
 * ConnectionHandlerTask objects, but since we can't be both a DedicatedThreadTask/NotifiableTask and
 * DedicatedThreadOwner, we pass the original DedicatedThreadOwner (TerrierServer) value through to the
 * ConnectionHandlerTasks. TerrierServer ends up the DedicatedThreadOwner of both ConnectionDispatcherTask and
 * ConnectionHandlerTasks for its instance.
 */
class ConnectionDispatcherTask : public common::NotifiableTask {
 public:
  /**
   * @brief Create a new ConnectionDispatcherTask.
   *
   * @param num_handlers The number of handler tasks to spawn.
<<<<<<< HEAD
   * @param listen_fd The server socket file descriptor to listen on.
   * @param dedicated_thread_owner The DedicatedThreadOwner associated with this task.
   * @param interpreter_provider Provider that constructs protocol interpreters.
   * @param connection_handle_factory The connection handle factory pointer to pass down to the handlers.
   * @param thread_registry DedicatedThreadRegistry, needed because it eventually spawns more threads in RunTask.
   */
  ConnectionDispatcherTask(uint32_t num_handlers, int listen_fd, common::DedicatedThreadOwner *dedicated_thread_owner,
                           common::ManagedPointer<ProtocolInterpreterProvider> interpreter_provider,
=======
   * @param dedicated_thread_owner The DedicatedThreadOwner associated with this task
   * @param interpreter_provider provider that constructs protocol interpreters
   * @param connection_handle_factory The connection handle factory pointer to pass down to the handlers
   * @param thread_registry DedicatedThreadRegistry dependency needed because it eventually spawns more threads in
   * RunTask
   * @param file_descriptors The list of file descriptors to listen on
   */
  ConnectionDispatcherTask(uint32_t num_handlers, common::DedicatedThreadOwner *dedicated_thread_owner,
                           common::ManagedPointer<ProtocolInterpreter::Provider> interpreter_provider,
>>>>>>> 014a04ec
                           common::ManagedPointer<ConnectionHandleFactory> connection_handle_factory,
                           common::ManagedPointer<common::DedicatedThreadRegistry> thread_registry,
                           std::initializer_list<int> file_descriptors);

  /**
   * @brief Dispatches the supplied client connection to a handler.
   *
   * @param fd The socket file descriptor of the client connection to be dispatched.
   * @param provider The protocol that should be used to handle this request.
   */
  void DispatchConnection(uint32_t fd, common::ManagedPointer<ProtocolInterpreterProvider> provider);

  /**
   * Creates all of the ConnectionHandlerTasks (num_handlers of them) and then sits in its event loop until stopped.
   */
  void RunTask() override;

  /**
   * Exits its event loop and then cleans up all of the ConnectionHandlerTasks before returning.
   */
  void Terminate() override;

 private:
  /** @return The offset in handlers_ of the next handler to dispatch to. This function mutates internal state. */
  uint64_t NextDispatchHandlerOffset();

  /** The maximum number of handler tasks that will be spawned. */
  const uint32_t num_handlers_;
  common::DedicatedThreadOwner *const dedicated_thread_owner_;
  const common::ManagedPointer<ConnectionHandleFactory> connection_handle_factory_;
  const common::ManagedPointer<common::DedicatedThreadRegistry> thread_registry_;
  const common::ManagedPointer<ProtocolInterpreterProvider> interpreter_provider_;
  std::vector<common::ManagedPointer<ConnectionHandlerTask>> handlers_;
  std::atomic<uint64_t> next_handler_;
};

}  // namespace terrier::network<|MERGE_RESOLUTION|>--- conflicted
+++ resolved
@@ -2,10 +2,6 @@
 
 #include <vector>
 
-<<<<<<< HEAD
-=======
-#include "common/dedicated_thread_registry.h"
->>>>>>> 014a04ec
 #include "common/managed_pointer.h"
 #include "common/notifiable_task.h"
 
@@ -39,26 +35,14 @@
    * @brief Create a new ConnectionDispatcherTask.
    *
    * @param num_handlers The number of handler tasks to spawn.
-<<<<<<< HEAD
-   * @param listen_fd The server socket file descriptor to listen on.
    * @param dedicated_thread_owner The DedicatedThreadOwner associated with this task.
    * @param interpreter_provider Provider that constructs protocol interpreters.
    * @param connection_handle_factory The connection handle factory pointer to pass down to the handlers.
    * @param thread_registry DedicatedThreadRegistry, needed because it eventually spawns more threads in RunTask.
-   */
-  ConnectionDispatcherTask(uint32_t num_handlers, int listen_fd, common::DedicatedThreadOwner *dedicated_thread_owner,
-                           common::ManagedPointer<ProtocolInterpreterProvider> interpreter_provider,
-=======
-   * @param dedicated_thread_owner The DedicatedThreadOwner associated with this task
-   * @param interpreter_provider provider that constructs protocol interpreters
-   * @param connection_handle_factory The connection handle factory pointer to pass down to the handlers
-   * @param thread_registry DedicatedThreadRegistry dependency needed because it eventually spawns more threads in
-   * RunTask
-   * @param file_descriptors The list of file descriptors to listen on
+   * @param file_descriptors The list of file descriptors to listen on.
    */
   ConnectionDispatcherTask(uint32_t num_handlers, common::DedicatedThreadOwner *dedicated_thread_owner,
-                           common::ManagedPointer<ProtocolInterpreter::Provider> interpreter_provider,
->>>>>>> 014a04ec
+                           common::ManagedPointer<ProtocolInterpreterProvider> interpreter_provider,
                            common::ManagedPointer<ConnectionHandleFactory> connection_handle_factory,
                            common::ManagedPointer<common::DedicatedThreadRegistry> thread_registry,
                            std::initializer_list<int> file_descriptors);
