--- conflicted
+++ resolved
@@ -165,63 +165,9 @@
   retval = SetIndexPointer(txn, postgres::TYPE_NAMESPACE_INDEX_OID, types_namespace_index_);
   NOISEPAGE_ASSERT(retval, "Bootstrap operations should not fail");
 
-<<<<<<< HEAD
-  pg_constraint_.Bootstrap(common::ManagedPointer(this), txn);
-  pg_language_.Bootstrap(common::ManagedPointer(this), txn);
-  pg_proc_.Bootstrap(common::ManagedPointer(this), txn);
-=======
-  // pg_constraint and associated indexes
-  retval = CreateTableEntry(txn, postgres::CONSTRAINT_TABLE_OID, postgres::NAMESPACE_CATALOG_NAMESPACE_OID,
-                            "pg_constraint", postgres::Builder::GetConstraintTableSchema());
-  NOISEPAGE_ASSERT(retval, "Bootstrap operations should not fail");
-  retval = SetTablePointer(txn, postgres::CONSTRAINT_TABLE_OID, constraints_);
-  NOISEPAGE_ASSERT(retval, "Bootstrap operations should not fail");
-
-  retval = CreateIndexEntry(txn, postgres::NAMESPACE_CATALOG_NAMESPACE_OID, postgres::CONSTRAINT_TABLE_OID,
-                            postgres::CONSTRAINT_OID_INDEX_OID, "pg_constraint_oid_index",
-                            postgres::Builder::GetConstraintOidIndexSchema(db_oid_));
-  NOISEPAGE_ASSERT(retval, "Bootstrap operations should not fail");
-  retval = SetIndexPointer(txn, postgres::CONSTRAINT_OID_INDEX_OID, constraints_oid_index_);
-  NOISEPAGE_ASSERT(retval, "Bootstrap operations should not fail");
-
-  retval = CreateIndexEntry(txn, postgres::NAMESPACE_CATALOG_NAMESPACE_OID, postgres::CONSTRAINT_TABLE_OID,
-                            postgres::CONSTRAINT_NAME_INDEX_OID, "pg_constraint_name_index",
-                            postgres::Builder::GetConstraintNameIndexSchema(db_oid_));
-  NOISEPAGE_ASSERT(retval, "Bootstrap operations should not fail");
-  retval = SetIndexPointer(txn, postgres::CONSTRAINT_NAME_INDEX_OID, constraints_name_index_);
-  NOISEPAGE_ASSERT(retval, "Bootstrap operations should not fail");
-
-  retval = CreateIndexEntry(txn, postgres::NAMESPACE_CATALOG_NAMESPACE_OID, postgres::CONSTRAINT_TABLE_OID,
-                            postgres::CONSTRAINT_NAMESPACE_INDEX_OID, "pg_constraint_namespace_index",
-                            postgres::Builder::GetConstraintNamespaceIndexSchema(db_oid_));
-  NOISEPAGE_ASSERT(retval, "Bootstrap operations should not fail");
-  retval = SetIndexPointer(txn, postgres::CONSTRAINT_NAMESPACE_INDEX_OID, constraints_namespace_index_);
-  NOISEPAGE_ASSERT(retval, "Bootstrap operations should not fail");
-
-  retval = CreateIndexEntry(txn, postgres::NAMESPACE_CATALOG_NAMESPACE_OID, postgres::CONSTRAINT_TABLE_OID,
-                            postgres::CONSTRAINT_TABLE_INDEX_OID, "pg_constraint_table_index",
-                            postgres::Builder::GetConstraintTableIndexSchema(db_oid_));
-  NOISEPAGE_ASSERT(retval, "Bootstrap operations should not fail");
-  retval = SetIndexPointer(txn, postgres::CONSTRAINT_TABLE_INDEX_OID, constraints_table_index_);
-  NOISEPAGE_ASSERT(retval, "Bootstrap operations should not fail");
-
-  retval = CreateIndexEntry(txn, postgres::NAMESPACE_CATALOG_NAMESPACE_OID, postgres::CONSTRAINT_TABLE_OID,
-                            postgres::CONSTRAINT_INDEX_INDEX_OID, "pg_constraint_index_index",
-                            postgres::Builder::GetConstraintIndexIndexSchema(db_oid_));
-  NOISEPAGE_ASSERT(retval, "Bootstrap operations should not fail");
-  retval = SetIndexPointer(txn, postgres::CONSTRAINT_INDEX_INDEX_OID, constraints_index_index_);
-  NOISEPAGE_ASSERT(retval, "Bootstrap operations should not fail");
-
-  retval = CreateIndexEntry(txn, postgres::NAMESPACE_CATALOG_NAMESPACE_OID, postgres::CONSTRAINT_TABLE_OID,
-                            postgres::CONSTRAINT_FOREIGNTABLE_INDEX_OID, "pg_constraint_foreigntable_index",
-                            postgres::Builder::GetConstraintForeignTableIndexSchema(db_oid_));
-  NOISEPAGE_ASSERT(retval, "Bootstrap operations should not fail");
-  retval = SetIndexPointer(txn, postgres::CONSTRAINT_FOREIGNTABLE_INDEX_OID, constraints_foreigntable_index_);
-  NOISEPAGE_ASSERT(retval, "Bootstrap operations should not fail");
-
+  pg_constraint_.Bootstrap(txn, common::ManagedPointer(this));
   pg_language_.Bootstrap(txn, common::ManagedPointer(this));
   pg_proc_.Bootstrap(txn, common::ManagedPointer(this));
->>>>>>> f9e84c3d
 }
 
 void DatabaseCatalog::BootstrapPRIs() {
@@ -1351,49 +1297,28 @@
     }
   }
 
-<<<<<<< HEAD
-  auto expressions = pg_constraint_.TearDownGetExpressions(txn, buffer, buffer_len);
-  auto func_contexts = pg_proc_.TearDownGetFuncContexts(txn, buffer, buffer_len);
-=======
-  // pg_constraint (expressions)
-  const std::vector<col_oid_t> pg_constraint_oids{postgres::CONBIN_COL_OID};
-  pci = constraints_->InitializerForProjectedColumns(pg_constraint_oids, TEARDOWN_MAX_TUPLES);
-  pc = pci.Initialize(buffer);
-
-  auto exprs = reinterpret_cast<parser::AbstractExpression **>(pc->ColumnStart(0));
-
-  table_iter = constraints_->begin();
-  while (table_iter != constraints_->end()) {
-    constraints_->Scan(txn, &table_iter, pc);
-
-    for (uint i = 0; i < pc->NumTuples(); i++) {
-      expressions.emplace_back(exprs[i]);
-    }
-  }
-
+  auto teardown_pg_constraint = pg_constraint_.GetTearDownFn(txn);
   auto teardown_pg_proc = pg_proc_.GetTearDownFn(txn);
->>>>>>> f9e84c3d
-
-  auto dbc_nuke = [=, garbage_collector{garbage_collector_}, tables{std::move(tables)}, indexes{std::move(indexes)},
-                   table_schemas{std::move(table_schemas)}, index_schemas{std::move(index_schemas)},
-                   expressions{std::move(expressions)}]() {
-    for (auto table : tables) delete table;
-
-    for (auto index : indexes) {
-      if (index->Type() == storage::index::IndexType::BWTREE) {
-        garbage_collector->UnregisterIndexForGC(common::ManagedPointer(index));
-      }
-      delete index;
-    }
-
-    for (auto schema : table_schemas) delete schema;
-
-    for (auto schema : index_schemas) delete schema;
-
-    for (auto expr : expressions) delete expr;
-
-    teardown_pg_proc();
-  };
+
+  auto dbc_nuke =
+      [=, garbage_collector{garbage_collector_}, tables{std::move(tables)}, indexes{std::move(indexes)}, table_schemas{std::move(table_schemas)}, index_schemas{std::move(index_schemas)}, ]() {
+        for (auto table : tables) delete table;
+
+        for (auto index : indexes) {
+          if (index->Type() == storage::index::IndexType::BWTREE) {
+            garbage_collector->UnregisterIndexForGC(common::ManagedPointer(index));
+          }
+          delete index;
+        }
+
+        for (auto schema : table_schemas) delete schema;
+
+        for (auto schema : index_schemas) delete schema;
+
+        teardown_pg_constraint();
+
+        teardown_pg_proc();
+      };
 
   // No new transactions can see these object but there may be deferred index
   // and other operation.  Therefore, we need to defer the deallocation on delete
