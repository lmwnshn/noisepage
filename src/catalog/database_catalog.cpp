#include "catalog/database_catalog.h"

#include <memory>
#include <string>
#include <utility>
#include <vector>

#include "catalog/catalog_defs.h"
#include "catalog/index_schema.h"
#include "catalog/postgres/builder.h"
#include "catalog/postgres/pg_attribute.h"
#include "catalog/postgres/pg_class.h"
#include "catalog/postgres/pg_constraint.h"
#include "catalog/postgres/pg_index.h"
#include "catalog/postgres/pg_namespace.h"
#include "catalog/postgres/pg_proc.h"
#include "catalog/postgres/pg_type.h"
#include "catalog/schema.h"
#include "common/error/error_code.h"
#include "execution/functions/function_context.h"
#include "nlohmann/json.hpp"
#include "storage/index/index.h"
#include "storage/sql_table.h"
#include "transaction/deferred_action_manager.h"
#include "transaction/transaction_context.h"
#include "transaction/transaction_defs.h"
#include "transaction/transaction_manager.h"
#include "type/type_id.h"

namespace noisepage::catalog {

void DatabaseCatalog::Bootstrap(const common::ManagedPointer<transaction::TransactionContext> txn) {
  BootstrapPRIs();

  // Declare variable for return values (UNUSED when compiled for release)
  bool UNUSED_ATTRIBUTE retval;

  retval = TryLock(txn);
  NOISEPAGE_ASSERT(retval, "Bootstrap operations should not fail");

  retval = CreateNamespace(txn, "pg_catalog", postgres::NAMESPACE_CATALOG_NAMESPACE_OID);
  NOISEPAGE_ASSERT(retval, "Bootstrap operations should not fail");

  retval = CreateNamespace(txn, "public", postgres::NAMESPACE_DEFAULT_NAMESPACE_OID);
  NOISEPAGE_ASSERT(retval, "Bootstrap operations should not fail");

  BootstrapTypes(txn);

  // pg_namespace and associated indexes
  retval = CreateTableEntry(txn, postgres::NAMESPACE_TABLE_OID, postgres::NAMESPACE_CATALOG_NAMESPACE_OID,
                            "pg_namespace", postgres::Builder::GetNamespaceTableSchema());
  NOISEPAGE_ASSERT(retval, "Bootstrap operations should not fail");
  retval = SetTablePointer(txn, postgres::NAMESPACE_TABLE_OID, namespaces_);
  NOISEPAGE_ASSERT(retval, "Bootstrap operations should not fail");

  retval = CreateIndexEntry(txn, postgres::NAMESPACE_CATALOG_NAMESPACE_OID, postgres::NAMESPACE_TABLE_OID,
                            postgres::NAMESPACE_OID_INDEX_OID, "pg_namespace_oid_index",
                            postgres::Builder::GetNamespaceOidIndexSchema(db_oid_));
  NOISEPAGE_ASSERT(retval, "Bootstrap operations should not fail");
  retval = SetIndexPointer(txn, postgres::NAMESPACE_OID_INDEX_OID, namespaces_oid_index_);
  NOISEPAGE_ASSERT(retval, "Bootstrap operations should not fail");

  retval = CreateIndexEntry(txn, postgres::NAMESPACE_CATALOG_NAMESPACE_OID, postgres::NAMESPACE_TABLE_OID,
                            postgres::NAMESPACE_NAME_INDEX_OID, "pg_namespace_name_index",
                            postgres::Builder::GetNamespaceNameIndexSchema(db_oid_));
  NOISEPAGE_ASSERT(retval, "Bootstrap operations should not fail");
  retval = SetIndexPointer(txn, postgres::NAMESPACE_NAME_INDEX_OID, namespaces_name_index_);
  NOISEPAGE_ASSERT(retval, "Bootstrap operations should not fail");

  // pg_class and associated indexes
  retval = CreateTableEntry(txn, postgres::CLASS_TABLE_OID, postgres::NAMESPACE_CATALOG_NAMESPACE_OID, "pg_class",
                            postgres::Builder::GetClassTableSchema());
  NOISEPAGE_ASSERT(retval, "Bootstrap operations should not fail");
  retval = SetTablePointer(txn, postgres::CLASS_TABLE_OID, classes_);
  NOISEPAGE_ASSERT(retval, "Bootstrap operations should not fail");

  retval = CreateIndexEntry(txn, postgres::NAMESPACE_CATALOG_NAMESPACE_OID, postgres::CLASS_TABLE_OID,
                            postgres::CLASS_OID_INDEX_OID, "pg_class_oid_index",
                            postgres::Builder::GetClassOidIndexSchema(db_oid_));
  NOISEPAGE_ASSERT(retval, "Bootstrap operations should not fail");
  retval = SetIndexPointer(txn, postgres::CLASS_OID_INDEX_OID, classes_oid_index_);
  NOISEPAGE_ASSERT(retval, "Bootstrap operations should not fail");

  retval = CreateIndexEntry(txn, postgres::NAMESPACE_CATALOG_NAMESPACE_OID, postgres::CLASS_TABLE_OID,
                            postgres::CLASS_NAME_INDEX_OID, "pg_class_name_index",
                            postgres::Builder::GetClassNameIndexSchema(db_oid_));
  NOISEPAGE_ASSERT(retval, "Bootstrap operations should not fail");
  retval = SetIndexPointer(txn, postgres::CLASS_NAME_INDEX_OID, classes_name_index_);
  NOISEPAGE_ASSERT(retval, "Bootstrap operations should not fail");

  retval = CreateIndexEntry(txn, postgres::NAMESPACE_CATALOG_NAMESPACE_OID, postgres::CLASS_TABLE_OID,
                            postgres::CLASS_NAMESPACE_INDEX_OID, "pg_class_namespace_index",
                            postgres::Builder::GetClassNamespaceIndexSchema(db_oid_));
  NOISEPAGE_ASSERT(retval, "Bootstrap operations should not fail");
  retval = SetIndexPointer(txn, postgres::CLASS_NAMESPACE_INDEX_OID, classes_namespace_index_);
  NOISEPAGE_ASSERT(retval, "Bootstrap operations should not fail");

  // pg_index and associated indexes
  retval = CreateTableEntry(txn, postgres::INDEX_TABLE_OID, postgres::NAMESPACE_CATALOG_NAMESPACE_OID, "pg_index",
                            postgres::Builder::GetIndexTableSchema());
  NOISEPAGE_ASSERT(retval, "Bootstrap operations should not fail");
  retval = SetTablePointer(txn, postgres::INDEX_TABLE_OID, indexes_);
  NOISEPAGE_ASSERT(retval, "Bootstrap operations should not fail");

  retval = CreateIndexEntry(txn, postgres::NAMESPACE_CATALOG_NAMESPACE_OID, postgres::INDEX_TABLE_OID,
                            postgres::INDEX_OID_INDEX_OID, "pg_index_oid_index",
                            postgres::Builder::GetIndexOidIndexSchema(db_oid_));
  NOISEPAGE_ASSERT(retval, "Bootstrap operations should not fail");
  retval = SetIndexPointer(txn, postgres::INDEX_OID_INDEX_OID, indexes_oid_index_);
  NOISEPAGE_ASSERT(retval, "Bootstrap operations should not fail");

  retval = CreateIndexEntry(txn, postgres::NAMESPACE_CATALOG_NAMESPACE_OID, postgres::INDEX_TABLE_OID,
                            postgres::INDEX_TABLE_INDEX_OID, "pg_index_table_index",
                            postgres::Builder::GetIndexTableIndexSchema(db_oid_));
  NOISEPAGE_ASSERT(retval, "Bootstrap operations should not fail");
  retval = SetIndexPointer(txn, postgres::INDEX_TABLE_INDEX_OID, indexes_table_index_);
  NOISEPAGE_ASSERT(retval, "Bootstrap operations should not fail");

  // pg_attribute and associated indexes
  retval = CreateTableEntry(txn, postgres::COLUMN_TABLE_OID, postgres::NAMESPACE_CATALOG_NAMESPACE_OID, "pg_attribute",
                            postgres::Builder::GetColumnTableSchema());
  NOISEPAGE_ASSERT(retval, "Bootstrap operations should not fail");
  retval = SetTablePointer(txn, postgres::COLUMN_TABLE_OID, columns_);
  NOISEPAGE_ASSERT(retval, "Bootstrap operations should not fail");

  retval = CreateIndexEntry(txn, postgres::NAMESPACE_CATALOG_NAMESPACE_OID, postgres::COLUMN_TABLE_OID,
                            postgres::COLUMN_OID_INDEX_OID, "pg_attribute_oid_index",
                            postgres::Builder::GetColumnOidIndexSchema(db_oid_));
  NOISEPAGE_ASSERT(retval, "Bootstrap operations should not fail");
  retval = SetIndexPointer(txn, postgres::COLUMN_OID_INDEX_OID, columns_oid_index_);
  NOISEPAGE_ASSERT(retval, "Bootstrap operations should not fail");

  retval = CreateIndexEntry(txn, postgres::NAMESPACE_CATALOG_NAMESPACE_OID, postgres::COLUMN_TABLE_OID,
                            postgres::COLUMN_NAME_INDEX_OID, "pg_attribute_name_index",
                            postgres::Builder::GetColumnNameIndexSchema(db_oid_));
  NOISEPAGE_ASSERT(retval, "Bootstrap operations should not fail");
  retval = SetIndexPointer(txn, postgres::COLUMN_NAME_INDEX_OID, columns_name_index_);
  NOISEPAGE_ASSERT(retval, "Bootstrap operations should not fail");

  // pg_type and associated indexes
  retval = CreateTableEntry(txn, postgres::TYPE_TABLE_OID, postgres::NAMESPACE_CATALOG_NAMESPACE_OID, "pg_type",
                            postgres::Builder::GetTypeTableSchema());
  NOISEPAGE_ASSERT(retval, "Bootstrap operations should not fail");
  retval = SetTablePointer(txn, postgres::TYPE_TABLE_OID, types_);
  NOISEPAGE_ASSERT(retval, "Bootstrap operations should not fail");

  retval = CreateIndexEntry(txn, postgres::NAMESPACE_CATALOG_NAMESPACE_OID, postgres::TYPE_TABLE_OID,
                            postgres::TYPE_OID_INDEX_OID, "pg_type_oid_index",
                            postgres::Builder::GetTypeOidIndexSchema(db_oid_));
  NOISEPAGE_ASSERT(retval, "Bootstrap operations should not fail");
  retval = SetIndexPointer(txn, postgres::TYPE_OID_INDEX_OID, types_oid_index_);
  NOISEPAGE_ASSERT(retval, "Bootstrap operations should not fail");

  retval = CreateIndexEntry(txn, postgres::NAMESPACE_CATALOG_NAMESPACE_OID, postgres::TYPE_TABLE_OID,
                            postgres::TYPE_NAME_INDEX_OID, "pg_type_name_index",
                            postgres::Builder::GetTypeNameIndexSchema(db_oid_));
  NOISEPAGE_ASSERT(retval, "Bootstrap operations should not fail");
  retval = SetIndexPointer(txn, postgres::TYPE_NAME_INDEX_OID, types_name_index_);
  NOISEPAGE_ASSERT(retval, "Bootstrap operations should not fail");

  retval = CreateIndexEntry(txn, postgres::NAMESPACE_CATALOG_NAMESPACE_OID, postgres::TYPE_TABLE_OID,
                            postgres::TYPE_NAMESPACE_INDEX_OID, "pg_type_namespace_index",
                            postgres::Builder::GetTypeNamespaceIndexSchema(db_oid_));
  NOISEPAGE_ASSERT(retval, "Bootstrap operations should not fail");
  retval = SetIndexPointer(txn, postgres::TYPE_NAMESPACE_INDEX_OID, types_namespace_index_);
  NOISEPAGE_ASSERT(retval, "Bootstrap operations should not fail");

  // pg_constraint and associated indexes
  retval = CreateTableEntry(txn, postgres::CONSTRAINT_TABLE_OID, postgres::NAMESPACE_CATALOG_NAMESPACE_OID,
                            "pg_constraint", postgres::Builder::GetConstraintTableSchema());
  NOISEPAGE_ASSERT(retval, "Bootstrap operations should not fail");
  retval = SetTablePointer(txn, postgres::CONSTRAINT_TABLE_OID, constraints_);
  NOISEPAGE_ASSERT(retval, "Bootstrap operations should not fail");

  retval = CreateIndexEntry(txn, postgres::NAMESPACE_CATALOG_NAMESPACE_OID, postgres::CONSTRAINT_TABLE_OID,
                            postgres::CONSTRAINT_OID_INDEX_OID, "pg_constraint_oid_index",
                            postgres::Builder::GetConstraintOidIndexSchema(db_oid_));
  NOISEPAGE_ASSERT(retval, "Bootstrap operations should not fail");
  retval = SetIndexPointer(txn, postgres::CONSTRAINT_OID_INDEX_OID, constraints_oid_index_);
  NOISEPAGE_ASSERT(retval, "Bootstrap operations should not fail");

  retval = CreateIndexEntry(txn, postgres::NAMESPACE_CATALOG_NAMESPACE_OID, postgres::CONSTRAINT_TABLE_OID,
                            postgres::CONSTRAINT_NAME_INDEX_OID, "pg_constraint_name_index",
                            postgres::Builder::GetConstraintNameIndexSchema(db_oid_));
  NOISEPAGE_ASSERT(retval, "Bootstrap operations should not fail");
  retval = SetIndexPointer(txn, postgres::CONSTRAINT_NAME_INDEX_OID, constraints_name_index_);
  NOISEPAGE_ASSERT(retval, "Bootstrap operations should not fail");

  retval = CreateIndexEntry(txn, postgres::NAMESPACE_CATALOG_NAMESPACE_OID, postgres::CONSTRAINT_TABLE_OID,
                            postgres::CONSTRAINT_NAMESPACE_INDEX_OID, "pg_constraint_namespace_index",
                            postgres::Builder::GetConstraintNamespaceIndexSchema(db_oid_));
  NOISEPAGE_ASSERT(retval, "Bootstrap operations should not fail");
  retval = SetIndexPointer(txn, postgres::CONSTRAINT_NAMESPACE_INDEX_OID, constraints_namespace_index_);
  NOISEPAGE_ASSERT(retval, "Bootstrap operations should not fail");

  retval = CreateIndexEntry(txn, postgres::NAMESPACE_CATALOG_NAMESPACE_OID, postgres::CONSTRAINT_TABLE_OID,
                            postgres::CONSTRAINT_TABLE_INDEX_OID, "pg_constraint_table_index",
                            postgres::Builder::GetConstraintTableIndexSchema(db_oid_));
  NOISEPAGE_ASSERT(retval, "Bootstrap operations should not fail");
  retval = SetIndexPointer(txn, postgres::CONSTRAINT_TABLE_INDEX_OID, constraints_table_index_);
  NOISEPAGE_ASSERT(retval, "Bootstrap operations should not fail");

  retval = CreateIndexEntry(txn, postgres::NAMESPACE_CATALOG_NAMESPACE_OID, postgres::CONSTRAINT_TABLE_OID,
                            postgres::CONSTRAINT_INDEX_INDEX_OID, "pg_constraint_index_index",
                            postgres::Builder::GetConstraintIndexIndexSchema(db_oid_));
  NOISEPAGE_ASSERT(retval, "Bootstrap operations should not fail");
  retval = SetIndexPointer(txn, postgres::CONSTRAINT_INDEX_INDEX_OID, constraints_index_index_);
  NOISEPAGE_ASSERT(retval, "Bootstrap operations should not fail");

  retval = CreateIndexEntry(txn, postgres::NAMESPACE_CATALOG_NAMESPACE_OID, postgres::CONSTRAINT_TABLE_OID,
                            postgres::CONSTRAINT_FOREIGNTABLE_INDEX_OID, "pg_constraint_foreigntable_index",
                            postgres::Builder::GetConstraintForeignTableIndexSchema(db_oid_));
  NOISEPAGE_ASSERT(retval, "Bootstrap operations should not fail");
  retval = SetIndexPointer(txn, postgres::CONSTRAINT_FOREIGNTABLE_INDEX_OID, constraints_foreigntable_index_);
  NOISEPAGE_ASSERT(retval, "Bootstrap operations should not fail");

<<<<<<< HEAD
  pg_language_.Bootstrap(common::ManagedPointer(this), txn);
  pg_proc_.Bootstrap(common::ManagedPointer(this), txn);
=======
  // pg_language and associated indexes
  retval = CreateTableEntry(txn, postgres::LANGUAGE_TABLE_OID, postgres::NAMESPACE_CATALOG_NAMESPACE_OID, "pg_language",
                            postgres::Builder::GetLanguageTableSchema());
  NOISEPAGE_ASSERT(retval, "Bootstrap operations should not fail");
  retval = SetTablePointer(txn, postgres::LANGUAGE_TABLE_OID, languages_);
  NOISEPAGE_ASSERT(retval, "Bootstrap operations should not fail");

  retval = CreateIndexEntry(txn, postgres::NAMESPACE_CATALOG_NAMESPACE_OID, postgres::LANGUAGE_TABLE_OID,
                            postgres::LANGUAGE_OID_INDEX_OID, "pg_languages_oid_index",
                            postgres::Builder::GetLanguageOidIndexSchema(db_oid_));
  NOISEPAGE_ASSERT(retval, "Bootstrap operations should not fail");
  retval = SetIndexPointer(txn, postgres::LANGUAGE_OID_INDEX_OID, languages_oid_index_);
  NOISEPAGE_ASSERT(retval, "Bootstrap operations should not fail");

  retval = CreateIndexEntry(txn, postgres::NAMESPACE_CATALOG_NAMESPACE_OID, postgres::LANGUAGE_TABLE_OID,
                            postgres::LANGUAGE_NAME_INDEX_OID, "pg_languages_name_index",
                            postgres::Builder::GetLanguageNameIndexSchema(db_oid_));
  NOISEPAGE_ASSERT(retval, "Bootstrap operations should not fail");
  retval = SetIndexPointer(txn, postgres::LANGUAGE_NAME_INDEX_OID, languages_name_index_);
  NOISEPAGE_ASSERT(retval, "Bootstrap operations should not fail");

  BootstrapLanguages(txn);

  // pg_proc and associated indexes
  pg_proc_.Bootstrap(txn, common::ManagedPointer(this));
>>>>>>> d1c4d970
}

void DatabaseCatalog::BootstrapPRIs() {
  // TODO(Matt): another potential optimization in the future would be to cache the offsets, rather than the maps
  // themselves (see TPC-C microbenchmark transactions for example). That seems premature right now though.

  // pg_namespace
  const std::vector<col_oid_t> pg_namespace_all_oids{postgres::PG_NAMESPACE_ALL_COL_OIDS.cbegin(),
                                                     postgres::PG_NAMESPACE_ALL_COL_OIDS.cend()};
  pg_namespace_all_cols_pri_ = namespaces_->InitializerForProjectedRow(pg_namespace_all_oids);
  pg_namespace_all_cols_prm_ = namespaces_->ProjectionMapForOids(pg_namespace_all_oids);

  const std::vector<col_oid_t> delete_namespace_oids{postgres::NSPNAME_COL_OID};
  delete_namespace_pri_ = namespaces_->InitializerForProjectedRow(delete_namespace_oids);

  const std::vector<col_oid_t> get_namespace_oids{postgres::NSPOID_COL_OID};
  get_namespace_pri_ = namespaces_->InitializerForProjectedRow(get_namespace_oids);

  // pg_attribute
  const std::vector<col_oid_t> pg_attribute_all_oids{postgres::PG_ATTRIBUTE_ALL_COL_OIDS.cbegin(),
                                                     postgres::PG_ATTRIBUTE_ALL_COL_OIDS.end()};
  pg_attribute_all_cols_pri_ = columns_->InitializerForProjectedRow(pg_attribute_all_oids);
  pg_attribute_all_cols_prm_ = columns_->ProjectionMapForOids(pg_attribute_all_oids);

  const std::vector<col_oid_t> get_columns_oids{postgres::ATTNUM_COL_OID,     postgres::ATTNAME_COL_OID,
                                                postgres::ATTTYPID_COL_OID,   postgres::ATTLEN_COL_OID,
                                                postgres::ATTNOTNULL_COL_OID, postgres::ADSRC_COL_OID};
  get_columns_pri_ = columns_->InitializerForProjectedRow(get_columns_oids);
  get_columns_prm_ = columns_->ProjectionMapForOids(get_columns_oids);

  const std::vector<col_oid_t> delete_columns_oids{postgres::ATTNUM_COL_OID, postgres::ATTNAME_COL_OID};
  delete_columns_pri_ = columns_->InitializerForProjectedRow(delete_columns_oids);
  delete_columns_prm_ = columns_->ProjectionMapForOids(delete_columns_oids);

  // pg_class
  const std::vector<col_oid_t> pg_class_all_oids{postgres::PG_CLASS_ALL_COL_OIDS.cbegin(),
                                                 postgres::PG_CLASS_ALL_COL_OIDS.cend()};
  pg_class_all_cols_pri_ = classes_->InitializerForProjectedRow(pg_class_all_oids);
  pg_class_all_cols_prm_ = classes_->ProjectionMapForOids(pg_class_all_oids);

  const std::vector<col_oid_t> get_class_oid_kind_oids{postgres::RELOID_COL_OID, postgres::RELKIND_COL_OID};
  get_class_oid_kind_pri_ = classes_->InitializerForProjectedRow(get_class_oid_kind_oids);

  const std::vector<col_oid_t> set_class_pointer_oids{postgres::REL_PTR_COL_OID};
  set_class_pointer_pri_ = classes_->InitializerForProjectedRow(set_class_pointer_oids);

  const std::vector<col_oid_t> set_class_schema_oids{postgres::REL_SCHEMA_COL_OID};
  set_class_schema_pri_ = classes_->InitializerForProjectedRow(set_class_schema_oids);

  const std::vector<col_oid_t> get_class_pointer_kind_oids{postgres::REL_PTR_COL_OID, postgres::RELKIND_COL_OID};
  get_class_pointer_kind_pri_ = classes_->InitializerForProjectedRow(get_class_pointer_kind_oids);

  const std::vector<col_oid_t> get_class_schema_pointer_kind_oids{postgres::REL_SCHEMA_COL_OID,
                                                                  postgres::RELKIND_COL_OID};
  get_class_schema_pointer_kind_pri_ = classes_->InitializerForProjectedRow(get_class_schema_pointer_kind_oids);

  const std::vector<col_oid_t> get_class_object_and_schema_oids{postgres::REL_PTR_COL_OID,
                                                                postgres::REL_SCHEMA_COL_OID};
  get_class_object_and_schema_pri_ = classes_->InitializerForProjectedRow(get_class_object_and_schema_oids);
  get_class_object_and_schema_prm_ = classes_->ProjectionMapForOids(get_class_object_and_schema_oids);

  // pg_index
  const std::vector<col_oid_t> pg_index_all_oids{postgres::PG_INDEX_ALL_COL_OIDS.cbegin(),
                                                 postgres::PG_INDEX_ALL_COL_OIDS.cend()};
  pg_index_all_cols_pri_ = indexes_->InitializerForProjectedRow(pg_index_all_oids);
  pg_index_all_cols_prm_ = indexes_->ProjectionMapForOids(pg_index_all_oids);

  const std::vector<col_oid_t> get_indexes_oids{postgres::INDOID_COL_OID};
  get_indexes_pri_ = indexes_->InitializerForProjectedRow(get_class_oid_kind_oids);

  const std::vector<col_oid_t> delete_index_oids{postgres::INDOID_COL_OID, postgres::INDRELID_COL_OID};
  delete_index_pri_ = indexes_->InitializerForProjectedRow(delete_index_oids);
  delete_index_prm_ = indexes_->ProjectionMapForOids(delete_index_oids);

  // pg_type
  const std::vector<col_oid_t> pg_type_all_oids{postgres::PG_TYPE_ALL_COL_OIDS.cbegin(),
                                                postgres::PG_TYPE_ALL_COL_OIDS.cend()};
  pg_type_all_cols_pri_ = types_->InitializerForProjectedRow(pg_type_all_oids);
  pg_type_all_cols_prm_ = types_->ProjectionMapForOids(pg_type_all_oids);

  pg_language_.BootstrapPRIs();
  pg_proc_.BootstrapPRIs();
}

namespace_oid_t DatabaseCatalog::CreateNamespace(const common::ManagedPointer<transaction::TransactionContext> txn,
                                                 const std::string &name) {
  if (!TryLock(txn)) return INVALID_NAMESPACE_OID;
  const namespace_oid_t ns_oid{next_oid_++};
  if (!CreateNamespace(txn, name, ns_oid)) {
    return INVALID_NAMESPACE_OID;
  }
  return ns_oid;
}

bool DatabaseCatalog::CreateNamespace(const common::ManagedPointer<transaction::TransactionContext> txn,
                                      const std::string &name, const namespace_oid_t ns_oid) {
  // Step 1: Insert into table
  const auto name_varlen = storage::StorageUtil::CreateVarlen(name);
  // Get & Fill Redo Record
  auto *const redo = txn->StageWrite(db_oid_, postgres::NAMESPACE_TABLE_OID, pg_namespace_all_cols_pri_);
  // Write the attributes in the Redo Record
  *(reinterpret_cast<namespace_oid_t *>(
      redo->Delta()->AccessForceNotNull(pg_namespace_all_cols_prm_[postgres::NSPOID_COL_OID]))) = ns_oid;
  *(reinterpret_cast<storage::VarlenEntry *>(
      redo->Delta()->AccessForceNotNull(pg_namespace_all_cols_prm_[postgres::NSPNAME_COL_OID]))) = name_varlen;
  // Finally, insert into the table to get the tuple slot
  const auto tuple_slot = namespaces_->Insert(txn, redo);

  // Step 2: Insert into name index
  auto name_pri = namespaces_name_index_->GetProjectedRowInitializer();
  byte *const buffer = common::AllocationUtil::AllocateAligned(name_pri.ProjectedRowSize());
  auto *index_pr = name_pri.InitializeRow(buffer);
  // Write the attributes in the ProjectedRow
  *(reinterpret_cast<storage::VarlenEntry *>(index_pr->AccessForceNotNull(0))) = name_varlen;

  if (!namespaces_name_index_->InsertUnique(txn, *index_pr, tuple_slot)) {
    // There was a name conflict and we need to abort.  Free the buffer and return false to indicate failure
    delete[] buffer;
    return false;
  }

  // Step 3: Insert into oid index
  auto oid_pri = namespaces_oid_index_->GetProjectedRowInitializer();
  // Reuse buffer since an u32 column is smaller than a varlen column
  index_pr = oid_pri.InitializeRow(buffer);
  // Write the attributes in the ProjectedRow
  *(reinterpret_cast<namespace_oid_t *>(index_pr->AccessForceNotNull(0))) = ns_oid;
  const bool UNUSED_ATTRIBUTE result = namespaces_oid_index_->InsertUnique(txn, *index_pr, tuple_slot);
  NOISEPAGE_ASSERT(result, "Assigned namespace OID failed to be unique.");

  // Finish
  delete[] buffer;
  return true;
}

bool DatabaseCatalog::DeleteNamespace(const common::ManagedPointer<transaction::TransactionContext> txn,
                                      const namespace_oid_t ns_oid) {
  if (!TryLock(txn)) return false;
  // Step 1: Read the oid index
  // Buffer is large enough for all prs because it's meant to hold 1 VarlenEntry
  byte *const buffer = common::AllocationUtil::AllocateAligned(delete_namespace_pri_.ProjectedRowSize());
  const auto oid_pri = namespaces_oid_index_->GetProjectedRowInitializer();
  auto *pr = oid_pri.InitializeRow(buffer);
  // Write the attributes in the ProjectedRow
  *(reinterpret_cast<namespace_oid_t *>(pr->AccessForceNotNull(0))) = ns_oid;
  // Scan index
  std::vector<storage::TupleSlot> index_results;
  namespaces_oid_index_->ScanKey(*txn, *pr, &index_results);
  NOISEPAGE_ASSERT(
      index_results.size() == 1,
      "Incorrect number of results from index scan. Expect 1 because it's a unique index. 0 implies that function was "
      "called with an oid that doesn't exist in the Catalog, but binding somehow succeeded. That doesn't make sense. "
      "Was a DROP plan node reused twice? IF EXISTS should be handled in the Binder, rather than pushing logic here.");
  const auto tuple_slot = index_results[0];

  // Step 2: Select from the table to get the name
  pr = delete_namespace_pri_.InitializeRow(buffer);
  auto UNUSED_ATTRIBUTE result = namespaces_->Select(txn, tuple_slot, pr);
  NOISEPAGE_ASSERT(result, "Index scan did a visibility check, so Select shouldn't fail at this point.");
  const auto name_varlen = *reinterpret_cast<storage::VarlenEntry *>(pr->AccessForceNotNull(0));

  // Step 3: Delete from table
  txn->StageDelete(db_oid_, postgres::NAMESPACE_TABLE_OID, tuple_slot);
  if (!namespaces_->Delete(txn, tuple_slot)) {
    // Someone else has a write-lock. Free the buffer and return false to indicate failure
    delete[] buffer;
    return false;
  }

  // Step 4: Cascading deletes
  // Get the objects in this namespace
  auto ns_objects = GetNamespaceClassOids(txn, ns_oid);
  for (const auto &object : ns_objects) {
    // Delete all of the tables. This should get most of the indexes
    if (object.second == postgres::ClassKind::REGULAR_TABLE) {
      result = DeleteTable(txn, static_cast<table_oid_t>(object.first));
      if (!result) {
        // Someone else has a write-lock. Free the buffer and return false to indicate failure
        delete[] buffer;
        return false;
      }
    }
  }

  // Get the objects in the namespace again, just in case there were any indexes that don't belong to a table in this
  // namespace. We could do all of this cascading cleanup with a more complex single index scan, but we're taking
  // advantage of existing PRIs and indexes and expecting that deleting a namespace isn't that common of an operation,
  // so we can be slightly less efficient than optimal.
  ns_objects = GetNamespaceClassOids(txn, ns_oid);
  for (const auto &object : ns_objects) {
    // Delete all of the straggler indexes that may have been built on tables in other namespaces. We shouldn't get any
    // double-deletions because indexes on tables will already be invisible to us (logically deleted already).
    if (object.second == postgres::ClassKind::INDEX) {
      result = DeleteIndex(txn, static_cast<index_oid_t>(object.first));
      if (!result) {
        // Someone else has a write-lock. Free the buffer and return false to indicate failure
        delete[] buffer;
        return false;
      }
    }
  }
  NOISEPAGE_ASSERT(GetNamespaceClassOids(txn, ns_oid).empty(), "Failed to drop all of the namespace objects.");

  // Step 5: Delete from oid index
  pr = oid_pri.InitializeRow(buffer);
  // Write the attributes in the ProjectedRow
  *(reinterpret_cast<namespace_oid_t *>(pr->AccessForceNotNull(0))) = ns_oid;
  namespaces_oid_index_->Delete(txn, *pr, tuple_slot);

  // Step 6: Delete from name index
  const auto name_pri = namespaces_name_index_->GetProjectedRowInitializer();
  pr = name_pri.InitializeRow(buffer);
  // Write the attributes in the ProjectedRow
  *(reinterpret_cast<storage::VarlenEntry *>(pr->AccessForceNotNull(0))) = name_varlen;
  namespaces_name_index_->Delete(txn, *pr, tuple_slot);

  // Finish
  delete[] buffer;
  return true;
}

namespace_oid_t DatabaseCatalog::GetNamespaceOid(const common::ManagedPointer<transaction::TransactionContext> txn,
                                                 const std::string &name) {
  // Step 1: Read the name index
  const auto name_pri = namespaces_name_index_->GetProjectedRowInitializer();
  // Buffer is large enough for all prs because it's meant to hold 1 VarlenEntry
  byte *const buffer = common::AllocationUtil::AllocateAligned(name_pri.ProjectedRowSize());
  auto *pr = name_pri.InitializeRow(buffer);
  // Scan the name index
  const auto name_varlen = storage::StorageUtil::CreateVarlen(name);
  *(reinterpret_cast<storage::VarlenEntry *>(pr->AccessForceNotNull(0))) = name_varlen;
  std::vector<storage::TupleSlot> index_results;
  namespaces_name_index_->ScanKey(*txn, *pr, &index_results);

  // Clean up the varlen's buffer in the case it wasn't inlined.
  if (!name_varlen.IsInlined()) {
    delete[] name_varlen.Content();
  }

  if (index_results.empty()) {
    // namespace not found in the index, so namespace doesn't exist. Free the buffer and return false to indicate
    // failure
    delete[] buffer;
    return INVALID_NAMESPACE_OID;
  }
  NOISEPAGE_ASSERT(index_results.size() == 1, "Namespace name not unique in index");
  const auto tuple_slot = index_results[0];

  // Step 2: Scan the table to get the oid
  pr = get_namespace_pri_.InitializeRow(buffer);

  const auto UNUSED_ATTRIBUTE result = namespaces_->Select(txn, tuple_slot, pr);
  NOISEPAGE_ASSERT(result, "Index scan did a visibility check, so Select shouldn't fail at this point.");
  const auto ns_oid = *reinterpret_cast<namespace_oid_t *>(pr->AccessForceNotNull(0));

  // Finish
  delete[] buffer;
  return ns_oid;
}

template <typename Column, typename ClassOid, typename ColOid>
bool DatabaseCatalog::CreateColumn(const common::ManagedPointer<transaction::TransactionContext> txn,
                                   const ClassOid class_oid, const ColOid col_oid, const Column &col) {
  // Step 1: Insert into the table
  auto *const redo = txn->StageWrite(db_oid_, postgres::COLUMN_TABLE_OID, pg_attribute_all_cols_pri_);
  // Write the attributes in the Redo Record
  auto oid_entry = reinterpret_cast<ColOid *>(
      redo->Delta()->AccessForceNotNull(pg_attribute_all_cols_prm_[postgres::ATTNUM_COL_OID]));
  auto relid_entry = reinterpret_cast<ClassOid *>(
      redo->Delta()->AccessForceNotNull(pg_attribute_all_cols_prm_[postgres::ATTRELID_COL_OID]));
  auto name_entry = reinterpret_cast<storage::VarlenEntry *>(
      redo->Delta()->AccessForceNotNull(pg_attribute_all_cols_prm_[postgres::ATTNAME_COL_OID]));
  auto type_entry = reinterpret_cast<uint32_t *>(redo->Delta()->AccessForceNotNull(
      pg_attribute_all_cols_prm_[postgres::ATTTYPID_COL_OID]));  // TypeId is a uint8_t enum class, but in the schema
                                                                 // it's INTEGER (32-bit)
  auto len_entry = reinterpret_cast<uint16_t *>(
      redo->Delta()->AccessForceNotNull(pg_attribute_all_cols_prm_[postgres::ATTLEN_COL_OID]));
  auto notnull_entry = reinterpret_cast<bool *>(
      redo->Delta()->AccessForceNotNull(pg_attribute_all_cols_prm_[postgres::ATTNOTNULL_COL_OID]));
  auto dsrc_entry = reinterpret_cast<storage::VarlenEntry *>(
      redo->Delta()->AccessForceNotNull(pg_attribute_all_cols_prm_[postgres::ADSRC_COL_OID]));
  *oid_entry = col_oid;
  *relid_entry = class_oid;
  const auto name_varlen = storage::StorageUtil::CreateVarlen(col.Name());

  *name_entry = name_varlen;
  *type_entry = static_cast<uint32_t>(col.Type());
  // TODO(Amadou): Figure out what really goes here for varlen. Unclear if it's attribute size (16) or varlen length
  *len_entry = (col.Type() == type::TypeId::VARCHAR || col.Type() == type::TypeId::VARBINARY) ? col.MaxVarlenSize()
                                                                                              : col.AttrSize();
  *notnull_entry = !col.Nullable();
  storage::VarlenEntry dsrc_varlen = storage::StorageUtil::CreateVarlen(col.StoredExpression()->ToJson().dump());
  *dsrc_entry = dsrc_varlen;
  // Finally, insert into the table to get the tuple slot
  const auto tupleslot = columns_->Insert(txn, redo);

  // Step 2: Insert into name index
  const auto name_pri = columns_name_index_->GetProjectedRowInitializer();
  // Create a buffer large enough for all columns
  auto *const buffer = common::AllocationUtil::AllocateAligned(name_pri.ProjectedRowSize());
  auto *pr = name_pri.InitializeRow(buffer);
  // Write the attributes in the ProjectedRow. We know the offsets without the map because of the ordering of attribute
  // sizes
  *(reinterpret_cast<storage::VarlenEntry *>(pr->AccessForceNotNull(0))) = name_varlen;
  *(reinterpret_cast<ClassOid *>(pr->AccessForceNotNull(1))) = class_oid;

  if (!columns_name_index_->InsertUnique(txn, *pr, tupleslot)) {
    // There was a name conflict and we need to abort.  Free the buffer and return false to indicate failure
    delete[] buffer;

    // Clean up the varlen's buffer in the case it wasn't inlined.
    if (!name_varlen.IsInlined()) {
      delete[] name_varlen.Content();
    }

    return false;
  }

  // Step 3: Insert into oid index
  const auto oid_pri = columns_oid_index_->GetProjectedRowInitializer();
  auto oid_prm = columns_oid_index_->GetKeyOidToOffsetMap();
  pr = oid_pri.InitializeRow(buffer);
  // Write the attributes in the ProjectedRow. These hardcoded indexkeycol_oids come from
  // Builder::GetColumnOidIndexSchema()
  *(reinterpret_cast<ClassOid *>(pr->AccessForceNotNull(oid_prm[indexkeycol_oid_t(1)]))) = class_oid;
  *(reinterpret_cast<ColOid *>(pr->AccessForceNotNull(oid_prm[indexkeycol_oid_t(2)]))) = col_oid;

  bool UNUSED_ATTRIBUTE result = columns_oid_index_->InsertUnique(txn, *pr, tupleslot);
  NOISEPAGE_ASSERT(result, "Assigned OIDs failed to be unique.");

  // Finish
  delete[] buffer;
  return true;
}

template <typename Column, typename ClassOid, typename ColOid>
std::vector<Column> DatabaseCatalog::GetColumns(const common::ManagedPointer<transaction::TransactionContext> txn,
                                                ClassOid class_oid) {
  // Step 1: Read Index

  const auto oid_pri = columns_oid_index_->GetProjectedRowInitializer();
  auto oid_prm = columns_oid_index_->GetKeyOidToOffsetMap();

  // Buffer is large enough to hold all prs
  byte *const buffer = common::AllocationUtil::AllocateAligned(get_columns_pri_.ProjectedRowSize());
  byte *const key_buffer = common::AllocationUtil::AllocateAligned(oid_pri.ProjectedRowSize());
  // Scan the class index
  NOISEPAGE_ASSERT(get_columns_pri_.ProjectedRowSize() >= oid_pri.ProjectedRowSize(),
                   "Buffer must be large enough to fit largest PR");
  auto *pr = oid_pri.InitializeRow(buffer);
  auto *pr_high = oid_pri.InitializeRow(key_buffer);

  // Write the attributes in the ProjectedRow
  // Low key (class, INVALID_COLUMN_OID)
  *(reinterpret_cast<ClassOid *>(pr->AccessForceNotNull(oid_prm[indexkeycol_oid_t(1)]))) = class_oid;
  *(reinterpret_cast<ColOid *>(pr->AccessForceNotNull(oid_prm[indexkeycol_oid_t(2)]))) = ColOid(0);

  // High key (class + 1, INVALID_COLUMN_OID)
  *(reinterpret_cast<ClassOid *>(pr_high->AccessForceNotNull(oid_prm[indexkeycol_oid_t(1)]))) = ++class_oid;
  *(reinterpret_cast<ColOid *>(pr_high->AccessForceNotNull(oid_prm[indexkeycol_oid_t(2)]))) = ColOid(0);
  std::vector<storage::TupleSlot> index_results;
  columns_oid_index_->ScanAscending(*txn, storage::index::ScanType::Closed, 2, pr, pr_high, 0, &index_results);

  NOISEPAGE_ASSERT(!index_results.empty(),
                   "Incorrect number of results from index scan. empty() implies that function was called with an oid "
                   "that doesn't exist in the Catalog, but binding somehow succeeded. That doesn't make sense.");

  // Step 2: Scan the table to get the columns
  std::vector<Column> cols;
  pr = get_columns_pri_.InitializeRow(buffer);
  for (const auto &slot : index_results) {
    const auto UNUSED_ATTRIBUTE result = columns_->Select(txn, slot, pr);
    NOISEPAGE_ASSERT(result, "Index scan did a visibility check, so Select shouldn't fail at this point.");
    cols.emplace_back(MakeColumn<Column, ColOid>(pr, get_columns_prm_));
  }

  // TODO(Matt): do we have any way to assert that we got the number of attributes we expect? From another attribute in
  // another catalog table maybe?

  // Finish
  delete[] buffer;
  delete[] key_buffer;
  return cols;
}

// TODO(Matt): we need a DeleteColumn()

template <typename Column, typename ClassOid>
bool DatabaseCatalog::DeleteColumns(const common::ManagedPointer<transaction::TransactionContext> txn,
                                    const ClassOid class_oid) {
  // Step 1: Read Index
  const auto oid_pri = columns_oid_index_->GetProjectedRowInitializer();
  auto oid_prm = columns_oid_index_->GetKeyOidToOffsetMap();
  const auto name_pri = columns_name_index_->GetProjectedRowInitializer();

  // Buffer is large enough to hold all prs
  byte *const buffer = common::AllocationUtil::AllocateAligned(delete_columns_pri_.ProjectedRowSize());
  byte *const key_buffer = common::AllocationUtil::AllocateAligned(name_pri.ProjectedRowSize());
  // Scan the class index
  auto *pr = oid_pri.InitializeRow(buffer);
  auto *key_pr = oid_pri.InitializeRow(key_buffer);

  // Write the attributes in the ProjectedRow
  // Low key (class, INVALID_COLUMN_OID) [using uint32_t to avoid adding ColOid to template]
  *(reinterpret_cast<ClassOid *>(pr->AccessForceNotNull(oid_prm[indexkeycol_oid_t(1)]))) = class_oid;
  *(reinterpret_cast<uint32_t *>(pr->AccessForceNotNull(oid_prm[indexkeycol_oid_t(2)]))) = 0;

  auto next_oid = ClassOid(class_oid.UnderlyingValue() + 1);
  // High key (class + 1, INVALID_COLUMN_OID) [using uint32_t to avoid adding ColOid to template]
  *(reinterpret_cast<ClassOid *>(key_pr->AccessForceNotNull(oid_prm[indexkeycol_oid_t(1)]))) = next_oid;
  *(reinterpret_cast<uint32_t *>(key_pr->AccessForceNotNull(oid_prm[indexkeycol_oid_t(2)]))) = 0;
  std::vector<storage::TupleSlot> index_results;
  columns_oid_index_->ScanAscending(*txn, storage::index::ScanType::Closed, 2, pr, key_pr, 0, &index_results);

  NOISEPAGE_ASSERT(!index_results.empty(),
                   "Incorrect number of results from index scan. empty() implies that function was called with an oid "
                   "that doesn't exist in the Catalog, but binding somehow succeeded. That doesn't make sense.");

  // TODO(Matt): do we have any way to assert that we got the number of attributes we expect? From another attribute in
  // another catalog table maybe?

  // Step 2: Scan the table to get the columns
  pr = delete_columns_pri_.InitializeRow(buffer);
  for (const auto &slot : index_results) {
    // 1. Extract attributes from the tuple for the index deletions
    auto UNUSED_ATTRIBUTE result = columns_->Select(txn, slot, pr);
    NOISEPAGE_ASSERT(result, "Index scan did a visibility check, so Select shouldn't fail at this point.");
    const auto *const col_name = reinterpret_cast<const storage::VarlenEntry *const>(
        pr->AccessWithNullCheck(delete_columns_prm_[postgres::ATTNAME_COL_OID]));
    NOISEPAGE_ASSERT(col_name != nullptr, "Name shouldn't be NULL.");
    const auto *const col_oid =
        reinterpret_cast<const uint32_t *const>(pr->AccessWithNullCheck(delete_columns_prm_[postgres::ATTNUM_COL_OID]));
    NOISEPAGE_ASSERT(col_oid != nullptr, "OID shouldn't be NULL.");

    // 2. Delete from the table
    txn->StageDelete(db_oid_, postgres::COLUMN_TABLE_OID, slot);
    result = columns_->Delete(txn, slot);
    if (!result) {
      // Failed to delete one of the columns, clean up and return false to indicate failure
      delete[] buffer;
      delete[] key_buffer;
      return false;
    }

    // 4. Delete from oid index
    key_pr = oid_pri.InitializeRow(key_buffer);
    // Write the attributes in the ProjectedRow. These hardcoded indexkeycol_oids come from
    // Builder::GetColumnOidIndexSchema()
    *(reinterpret_cast<ClassOid *>(key_pr->AccessForceNotNull(oid_prm[indexkeycol_oid_t(1)]))) = class_oid;
    *(reinterpret_cast<uint32_t *>(key_pr->AccessForceNotNull(oid_prm[indexkeycol_oid_t(2)]))) = *col_oid;
    columns_oid_index_->Delete(txn, *key_pr, slot);

    // 5. Delete from name index
    key_pr = name_pri.InitializeRow(key_buffer);
    // Write the attributes in the ProjectedRow. We know the offsets without the map because of the ordering of
    // attribute sizes
    *(reinterpret_cast<storage::VarlenEntry *>(key_pr->AccessForceNotNull(0))) = *col_name;
    *(reinterpret_cast<ClassOid *>(key_pr->AccessForceNotNull(1))) = class_oid;
    columns_name_index_->Delete(txn, *key_pr, slot);
  }
  delete[] buffer;
  delete[] key_buffer;
  return true;
}

table_oid_t DatabaseCatalog::CreateTable(const common::ManagedPointer<transaction::TransactionContext> txn,
                                         const namespace_oid_t ns, const std::string &name, const Schema &schema) {
  if (!TryLock(txn)) return INVALID_TABLE_OID;
  const table_oid_t table_oid = static_cast<table_oid_t>(next_oid_++);

  return CreateTableEntry(txn, table_oid, ns, name, schema) ? table_oid : INVALID_TABLE_OID;
}

bool DatabaseCatalog::DeleteIndexes(const common::ManagedPointer<transaction::TransactionContext> txn,
                                    const table_oid_t table) {
  if (!TryLock(txn)) return false;
  // Get the indexes
  const auto index_oids = GetIndexOids(txn, table);
  // Delete all indexes
  for (const auto index_oid : index_oids) {
    auto result = DeleteIndex(txn, index_oid);
    if (!result) {
      // write-write conflict. Someone beat us to this operation.
      return false;
    }
  }
  return true;
}

bool DatabaseCatalog::DeleteTable(const common::ManagedPointer<transaction::TransactionContext> txn,
                                  const table_oid_t table) {
  if (!TryLock(txn)) return false;
  // We should respect foreign key relations and attempt to delete the table's columns first
  auto result = DeleteColumns<Schema::Column, table_oid_t>(txn, table);
  if (!result) return false;

  const auto oid_pri = classes_oid_index_->GetProjectedRowInitializer();

  NOISEPAGE_ASSERT(pg_class_all_cols_pri_.ProjectedRowSize() >= oid_pri.ProjectedRowSize(),
                   "Buffer must be allocated for largest ProjectedRow size");
  auto *const buffer = common::AllocationUtil::AllocateAligned(pg_class_all_cols_pri_.ProjectedRowSize());
  auto *const key_pr = oid_pri.InitializeRow(buffer);

  // Find the entry using the index
  *(reinterpret_cast<table_oid_t *>(key_pr->AccessForceNotNull(0))) = table;
  std::vector<storage::TupleSlot> index_results;
  classes_oid_index_->ScanKey(*txn, *key_pr, &index_results);
  NOISEPAGE_ASSERT(
      index_results.size() == 1,
      "Incorrect number of results from index scan. Expect 1 because it's a unique index. 0 implies that function was "
      "called with an oid that doesn't exist in the Catalog, but binding somehow succeeded. That doesn't make sense. "
      "Was a DROP plan node reused twice? IF EXISTS should be handled in the Binder, rather than pushing logic here.");

  // Select the tuple out of the table before deletion. We need the attributes to do index deletions later
  auto *const table_pr = pg_class_all_cols_pri_.InitializeRow(buffer);
  result = classes_->Select(txn, index_results[0], table_pr);
  NOISEPAGE_ASSERT(result, "Select must succeed if the index scan gave a visible result.");

  // Delete from pg_classes table
  txn->StageDelete(db_oid_, postgres::CLASS_TABLE_OID, index_results[0]);
  result = classes_->Delete(txn, index_results[0]);
  if (!result) {
    // write-write conflict. Someone beat us to this operation.
    delete[] buffer;
    return false;
  }

  DeleteIndexes(txn, table);

  // Get the attributes we need for indexes
  const table_oid_t table_oid = *(reinterpret_cast<const table_oid_t *const>(
      table_pr->AccessForceNotNull(pg_class_all_cols_prm_[postgres::RELOID_COL_OID])));
  NOISEPAGE_ASSERT(table == table_oid,
                   "table oid from pg_classes did not match what was found by the index scan from the argument.");
  const namespace_oid_t ns_oid = *(reinterpret_cast<const namespace_oid_t *const>(
      table_pr->AccessForceNotNull(pg_class_all_cols_prm_[postgres::RELNAMESPACE_COL_OID])));
  const storage::VarlenEntry name_varlen = *(reinterpret_cast<const storage::VarlenEntry *const>(
      table_pr->AccessForceNotNull(pg_class_all_cols_prm_[postgres::RELNAME_COL_OID])));

  // Get the attributes we need for delete
  auto *const schema_ptr = *(reinterpret_cast<const Schema *const *const>(
      table_pr->AccessForceNotNull(pg_class_all_cols_prm_[postgres::REL_SCHEMA_COL_OID])));
  auto *const table_ptr = *(reinterpret_cast<storage::SqlTable *const *const>(
      table_pr->AccessForceNotNull(pg_class_all_cols_prm_[postgres::REL_PTR_COL_OID])));

  const auto oid_index_init = classes_oid_index_->GetProjectedRowInitializer();
  const auto name_index_init = classes_name_index_->GetProjectedRowInitializer();
  const auto ns_index_init = classes_namespace_index_->GetProjectedRowInitializer();

  // Delete from oid_index
  auto *index_pr = oid_index_init.InitializeRow(buffer);
  *(reinterpret_cast<table_oid_t *const>(index_pr->AccessForceNotNull(0))) = table_oid;
  classes_oid_index_->Delete(txn, *index_pr, index_results[0]);

  // Delete from name_index
  index_pr = name_index_init.InitializeRow(buffer);
  *(reinterpret_cast<storage::VarlenEntry *const>(index_pr->AccessForceNotNull(0))) = name_varlen;
  *(reinterpret_cast<namespace_oid_t *>(index_pr->AccessForceNotNull(1))) = ns_oid;
  classes_name_index_->Delete(txn, *index_pr, index_results[0]);

  // Delete from namespace_index
  index_pr = ns_index_init.InitializeRow(buffer);
  *(reinterpret_cast<namespace_oid_t *const>(index_pr->AccessForceNotNull(0))) = ns_oid;
  classes_namespace_index_->Delete(txn, *index_pr, index_results[0]);

  // Everything succeeded from an MVCC standpoint, register deferred action for the GC with txn manager. See base
  // function comment.
  txn->RegisterCommitAction([=](transaction::DeferredActionManager *deferred_action_manager) {
    deferred_action_manager->RegisterDeferredAction([=]() {
      deferred_action_manager->RegisterDeferredAction([=]() {
        // Defer an action upon commit to delete the table. Delete table will need a double deferral because there could
        // be transactions not yet unlinked by the GC that depend on the table
        delete schema_ptr;
        delete table_ptr;
      });
    });
  });

  delete[] buffer;
  return true;
}

std::pair<uint32_t, postgres::ClassKind> DatabaseCatalog::GetClassOidKind(
    const common::ManagedPointer<transaction::TransactionContext> txn, const namespace_oid_t ns_oid,
    const std::string &name) {
  const auto name_pri = classes_name_index_->GetProjectedRowInitializer();

  const auto name_varlen = storage::StorageUtil::CreateVarlen(name);

  // Buffer is large enough to hold all prs
  auto *const buffer = common::AllocationUtil::AllocateAligned(name_pri.ProjectedRowSize());
  auto pr = name_pri.InitializeRow(buffer);
  // Write the attributes in the ProjectedRow. We know the offsets without the map because of the ordering of attribute
  // sizes
  *(reinterpret_cast<storage::VarlenEntry *>(pr->AccessForceNotNull(0))) = name_varlen;
  *(reinterpret_cast<namespace_oid_t *>(pr->AccessForceNotNull(1))) = ns_oid;

  std::vector<storage::TupleSlot> index_results;
  classes_name_index_->ScanKey(*txn, *pr, &index_results);
  // Clean up the varlen's buffer in the case it wasn't inlined.
  if (!name_varlen.IsInlined()) {
    delete[] name_varlen.Content();
  }

  if (index_results.empty()) {
    delete[] buffer;
    // If the OID is invalid, we don't care the class kind and return a random one.
    return std::make_pair(catalog::NULL_OID, postgres::ClassKind::REGULAR_TABLE);
  }
  NOISEPAGE_ASSERT(index_results.size() == 1, "name not unique in classes_name_index_");

  NOISEPAGE_ASSERT(get_class_oid_kind_pri_.ProjectedRowSize() <= name_pri.ProjectedRowSize(),
                   "I want to reuse this buffer because I'm lazy and malloc is slow but it needs to be big enough.");
  pr = get_class_oid_kind_pri_.InitializeRow(buffer);
  const auto result UNUSED_ATTRIBUTE = classes_->Select(txn, index_results[0], pr);
  NOISEPAGE_ASSERT(result, "Index already verified visibility. This shouldn't fail.");

  // Write the attributes in the ProjectedRow. We know the offsets without the map because of the ordering of attribute
  // sizes
  const auto oid = *(reinterpret_cast<const uint32_t *const>(pr->AccessForceNotNull(0)));
  const auto kind = *(reinterpret_cast<const postgres::ClassKind *const>(pr->AccessForceNotNull(1)));

  // Finish
  delete[] buffer;
  return std::make_pair(oid, kind);
}

table_oid_t DatabaseCatalog::GetTableOid(const common::ManagedPointer<transaction::TransactionContext> txn,
                                         const namespace_oid_t ns, const std::string &name) {
  const auto oid_pair = GetClassOidKind(txn, ns, name);
  if (oid_pair.first == catalog::NULL_OID || oid_pair.second != postgres::ClassKind::REGULAR_TABLE) {
    // User called GetTableOid on an object that doesn't have type REGULAR_TABLE
    return INVALID_TABLE_OID;
  }
  return table_oid_t(oid_pair.first);
}

bool DatabaseCatalog::SetTablePointer(const common::ManagedPointer<transaction::TransactionContext> txn,
                                      const table_oid_t table, const storage::SqlTable *const table_ptr) {
  NOISEPAGE_ASSERT(
      write_lock_.load() == txn->FinishTime(),
      "Setting the object's pointer should only be done after successful DDL change request. i.e. this txn "
      "should already have the lock.");
  // We need to double-defer the deletion because there may be subsequent undo records into this table that need to be
  // GCed before we can safely delete this.  Specifically, the following ordering results in a use-after-free when the
  // unlink step dereferences a deleted SqlTable if the delete is only a single deferral:
  //
  //            Txn           |          Log Manager           |    GC
  // ---------------------------------------------------------------------------
  // CreateDatabase           |                                |
  // ABORT                    |                                |
  // Execute abort actions    |                                |
  //                          |                                | ENTER
  // Checkout ABORT timestamp |                                |
  //                          | Remove ABORT from running txns |
  //                          |                                | Read oldest running timestamp
  //                          |                                | Unlink (not unlinked because abort is "visible")
  //                          |                                | Process defers (deletes table)
  //                          |                                | EXIT
  //                          |                                | ENTER
  //                          |                                | Unlink (ASAN crashes process for use-after-free)
  //
  // TODO(John,Ling): This needs to become a triple deferral when DAF gets merged in order to maintain
  // assurances about object lifetimes in a multi-threaded GC situation.
  txn->RegisterAbortAction([=](transaction::DeferredActionManager *deferred_action_manager) {
    deferred_action_manager->RegisterDeferredAction(
        [=]() { deferred_action_manager->RegisterDeferredAction([=]() { delete table_ptr; }); });
  });
  return SetClassPointer(txn, table, table_ptr, postgres::REL_PTR_COL_OID);
}

/**
 * Obtain the storage pointer for a SQL table
 * @param table to which we want the storage object
 * @return the storage object corresponding to the passed OID
 */
common::ManagedPointer<storage::SqlTable> DatabaseCatalog::GetTable(
    const common::ManagedPointer<transaction::TransactionContext> txn, const table_oid_t table) {
  const auto ptr_pair = GetClassPtrKind(txn, table.UnderlyingValue());
  if (ptr_pair.second != postgres::ClassKind::REGULAR_TABLE) {
    // User called GetTable with an OID for an object that doesn't have type REGULAR_TABLE
    return common::ManagedPointer<storage::SqlTable>(nullptr);
  }
  return common::ManagedPointer(reinterpret_cast<storage::SqlTable *>(ptr_pair.first));
}

bool DatabaseCatalog::RenameTable(const common::ManagedPointer<transaction::TransactionContext> txn,
                                  const table_oid_t table, const std::string &name) {
  if (!TryLock(txn)) return false;
  // TODO(John): Implement
  NOISEPAGE_ASSERT(false, "Not implemented");
  return false;
}

bool DatabaseCatalog::UpdateSchema(const common::ManagedPointer<transaction::TransactionContext> txn,
                                   const table_oid_t table, Schema *const new_schema) {
  if (!TryLock(txn)) return false;
  // TODO(John): Implement
  NOISEPAGE_ASSERT(false, "Not implemented");
  return false;
}

const Schema &DatabaseCatalog::GetSchema(const common::ManagedPointer<transaction::TransactionContext> txn,
                                         const table_oid_t table) {
  const auto ptr_pair = GetClassSchemaPtrKind(txn, table.UnderlyingValue());
  NOISEPAGE_ASSERT(ptr_pair.first != nullptr, "Schema pointer shouldn't ever be NULL under current catalog semantics.");
  NOISEPAGE_ASSERT(ptr_pair.second == postgres::ClassKind::REGULAR_TABLE, "Requested a table schema for a non-table");
  return *reinterpret_cast<Schema *>(ptr_pair.first);
}

std::vector<constraint_oid_t> DatabaseCatalog::GetConstraints(
    const common::ManagedPointer<transaction::TransactionContext> txn, table_oid_t table) {
  // TODO(John): Implement
  NOISEPAGE_ASSERT(false, "Not implemented");
  return {};
}

std::vector<index_oid_t> DatabaseCatalog::GetIndexOids(
    const common::ManagedPointer<transaction::TransactionContext> txn, table_oid_t table) {
  // Initialize PR for index scan
  auto oid_pri = indexes_table_index_->GetProjectedRowInitializer();

  // Do not need projection map when there is only one column
  NOISEPAGE_ASSERT(get_indexes_pri_.ProjectedRowSize() >= oid_pri.ProjectedRowSize(),
                   "Buffer must be allocated to fit largest PR");
  auto *const buffer = common::AllocationUtil::AllocateAligned(get_indexes_pri_.ProjectedRowSize());

  // Find all entries for the given table using the index
  auto *key_pr = oid_pri.InitializeRow(buffer);
  *(reinterpret_cast<table_oid_t *>(key_pr->AccessForceNotNull(0))) = table;
  std::vector<storage::TupleSlot> index_scan_results;
  indexes_table_index_->ScanKey(*txn, *key_pr, &index_scan_results);

  // If we found no indexes, return an empty list
  if (index_scan_results.empty()) {
    delete[] buffer;
    return {};
  }

  std::vector<index_oid_t> index_oids;
  index_oids.reserve(index_scan_results.size());
  auto *select_pr = get_indexes_pri_.InitializeRow(buffer);
  for (auto &slot : index_scan_results) {
    const auto result UNUSED_ATTRIBUTE = indexes_->Select(txn, slot, select_pr);
    NOISEPAGE_ASSERT(result, "Index already verified visibility. This shouldn't fail.");
    index_oids.emplace_back(*(reinterpret_cast<index_oid_t *>(select_pr->AccessForceNotNull(0))));
  }

  // Finish
  delete[] buffer;
  return index_oids;
}

index_oid_t DatabaseCatalog::CreateIndex(const common::ManagedPointer<transaction::TransactionContext> txn,
                                         namespace_oid_t ns, const std::string &name, table_oid_t table,
                                         const IndexSchema &schema) {
  if (!TryLock(txn)) return INVALID_INDEX_OID;
  const index_oid_t index_oid = static_cast<index_oid_t>(next_oid_++);
  return CreateIndexEntry(txn, ns, table, index_oid, name, schema) ? index_oid : INVALID_INDEX_OID;
}

bool DatabaseCatalog::DeleteIndex(const common::ManagedPointer<transaction::TransactionContext> txn,
                                  index_oid_t index) {
  if (!TryLock(txn)) return false;
  // We should respect foreign key relations and attempt to delete the index's columns first
  auto result = DeleteColumns<IndexSchema::Column, index_oid_t>(txn, index);
  if (!result) return false;

  // Initialize PRs for pg_class
  const auto class_oid_pri = classes_oid_index_->GetProjectedRowInitializer();

  // Allocate buffer for largest PR
  NOISEPAGE_ASSERT(pg_class_all_cols_pri_.ProjectedRowSize() >= class_oid_pri.ProjectedRowSize(),
                   "Buffer must be allocated for largest ProjectedRow size");
  auto *const buffer = common::AllocationUtil::AllocateAligned(pg_class_all_cols_pri_.ProjectedRowSize());
  auto *key_pr = class_oid_pri.InitializeRow(buffer);

  // Find the entry using the index
  *(reinterpret_cast<index_oid_t *>(key_pr->AccessForceNotNull(0))) = index;
  std::vector<storage::TupleSlot> index_results;
  classes_oid_index_->ScanKey(*txn, *key_pr, &index_results);
  NOISEPAGE_ASSERT(
      index_results.size() == 1,
      "Incorrect number of results from index scan. Expect 1 because it's a unique index. 0 implies that function was "
      "called with an oid that doesn't exist in the Catalog, but binding somehow succeeded. That doesn't make sense. "
      "Was a DROP plan node reused twice? IF EXISTS should be handled in the Binder, rather than pushing logic here.");

  // Select the tuple out of the table before deletion. We need the attributes to do index deletions later
  auto *table_pr = pg_class_all_cols_pri_.InitializeRow(buffer);
  result = classes_->Select(txn, index_results[0], table_pr);
  NOISEPAGE_ASSERT(result, "Select must succeed if the index scan gave a visible result.");

  // Delete from pg_classes table
  txn->StageDelete(db_oid_, postgres::CLASS_TABLE_OID, index_results[0]);
  result = classes_->Delete(txn, index_results[0]);
  if (!result) {
    // write-write conflict. Someone beat us to this operation.
    delete[] buffer;
    return false;
  }

  // Get the attributes we need for pg_class indexes
  table_oid_t table_oid = *(reinterpret_cast<const table_oid_t *const>(
      table_pr->AccessForceNotNull(pg_class_all_cols_prm_[postgres::RELOID_COL_OID])));
  const namespace_oid_t ns_oid = *(reinterpret_cast<const namespace_oid_t *const>(
      table_pr->AccessForceNotNull(pg_class_all_cols_prm_[postgres::RELNAMESPACE_COL_OID])));
  const storage::VarlenEntry name_varlen = *(reinterpret_cast<const storage::VarlenEntry *const>(
      table_pr->AccessForceNotNull(pg_class_all_cols_prm_[postgres::RELNAME_COL_OID])));

  auto *const schema_ptr = *(reinterpret_cast<const IndexSchema *const *const>(
      table_pr->AccessForceNotNull(pg_class_all_cols_prm_[postgres::REL_SCHEMA_COL_OID])));
  auto *const index_ptr = *(reinterpret_cast<storage::index::Index *const *const>(
      table_pr->AccessForceNotNull(pg_class_all_cols_prm_[postgres::REL_PTR_COL_OID])));

  const auto class_oid_index_init = classes_oid_index_->GetProjectedRowInitializer();
  const auto class_name_index_init = classes_name_index_->GetProjectedRowInitializer();
  const auto class_ns_index_init = classes_namespace_index_->GetProjectedRowInitializer();

  // Delete from classes_oid_index_
  auto *index_pr = class_oid_index_init.InitializeRow(buffer);
  *(reinterpret_cast<table_oid_t *const>(index_pr->AccessForceNotNull(0))) = table_oid;
  classes_oid_index_->Delete(txn, *index_pr, index_results[0]);

  // Delete from classes_name_index_
  index_pr = class_name_index_init.InitializeRow(buffer);
  *(reinterpret_cast<storage::VarlenEntry *const>(index_pr->AccessForceNotNull(0))) = name_varlen;
  *(reinterpret_cast<namespace_oid_t *>(index_pr->AccessForceNotNull(1))) = ns_oid;
  classes_name_index_->Delete(txn, *index_pr, index_results[0]);

  // Delete from classes_namespace_index_
  index_pr = class_ns_index_init.InitializeRow(buffer);
  *(reinterpret_cast<namespace_oid_t *const>(index_pr->AccessForceNotNull(0))) = ns_oid;
  classes_namespace_index_->Delete(txn, *index_pr, index_results[0]);

  // Now we need to delete from pg_index and its indexes
  // Initialize PRs for pg_index
  const auto index_oid_pr = indexes_oid_index_->GetProjectedRowInitializer();
  const auto index_table_pr = indexes_table_index_->GetProjectedRowInitializer();

  NOISEPAGE_ASSERT((pg_class_all_cols_pri_.ProjectedRowSize() >= delete_index_pri_.ProjectedRowSize()) &&
                       (pg_class_all_cols_pri_.ProjectedRowSize() >= index_oid_pr.ProjectedRowSize()) &&
                       (pg_class_all_cols_pri_.ProjectedRowSize() >= index_table_pr.ProjectedRowSize()),
                   "Buffer must be allocated for largest ProjectedRow size");

  // Find the entry in pg_index using the oid index
  index_results.clear();
  key_pr = index_oid_pr.InitializeRow(buffer);
  *(reinterpret_cast<index_oid_t *>(key_pr->AccessForceNotNull(0))) = index;
  indexes_oid_index_->ScanKey(*txn, *key_pr, &index_results);
  NOISEPAGE_ASSERT(index_results.size() == 1,
                   "Incorrect number of results from index scan. Expect 1 because it's a unique index. size() of 0 "
                   "implies an error in Catalog state because scanning pg_class worked, but it doesn't exist in "
                   "pg_index. Something broke.");

  // Select the tuple out of pg_index before deletion. We need the attributes to do index deletions later
  table_pr = delete_index_pri_.InitializeRow(buffer);
  result = indexes_->Select(txn, index_results[0], table_pr);
  NOISEPAGE_ASSERT(result, "Select must succeed if the index scan gave a visible result.");

  NOISEPAGE_ASSERT(index == *(reinterpret_cast<const index_oid_t *const>(
                                table_pr->AccessForceNotNull(delete_index_prm_[postgres::INDOID_COL_OID]))),
                   "index oid from pg_index did not match what was found by the index scan from the argument.");

  // Delete from pg_index table
  txn->StageDelete(db_oid_, postgres::INDEX_TABLE_OID, index_results[0]);
  result = indexes_->Delete(txn, index_results[0]);
  NOISEPAGE_ASSERT(
      result,
      "Delete from pg_index should always succeed as write-write conflicts are detected during delete from pg_class");

  // Get the table oid
  table_oid = *(reinterpret_cast<const table_oid_t *const>(
      table_pr->AccessForceNotNull(delete_index_prm_[postgres::INDRELID_COL_OID])));

  // Delete from indexes_oid_index
  index_pr = index_oid_pr.InitializeRow(buffer);
  *(reinterpret_cast<index_oid_t *const>(index_pr->AccessForceNotNull(0))) = index;
  indexes_oid_index_->Delete(txn, *index_pr, index_results[0]);

  // Delete from indexes_table_index
  index_pr = index_table_pr.InitializeRow(buffer);
  *(reinterpret_cast<table_oid_t *const>(index_pr->AccessForceNotNull(0))) = table_oid;
  indexes_table_index_->Delete(txn, *index_pr, index_results[0]);

  // Everything succeeded from an MVCC standpoint, so register a deferred action for the GC to delete the index with txn
  // manager. See base function comment.
  txn->RegisterCommitAction(
      [=, garbage_collector{garbage_collector_}](transaction::DeferredActionManager *deferred_action_manager) {
        if (index_ptr->Type() == storage::index::IndexType::BWTREE) {
          garbage_collector->UnregisterIndexForGC(common::ManagedPointer(index_ptr));
        }
        // Unregistering from GC can happen immediately, but we have to double-defer freeing the actual objects
        deferred_action_manager->RegisterDeferredAction([=]() {
          deferred_action_manager->RegisterDeferredAction([=]() {
            delete schema_ptr;
            delete index_ptr;
          });
        });
      });

  delete[] buffer;
  return true;
}

bool DatabaseCatalog::SetTableSchemaPointer(const common::ManagedPointer<transaction::TransactionContext> txn,
                                            const table_oid_t oid, const Schema *const schema) {
  return SetClassPointer(txn, oid, schema, postgres::REL_SCHEMA_COL_OID);
}

bool DatabaseCatalog::SetIndexSchemaPointer(const common::ManagedPointer<transaction::TransactionContext> txn,
                                            const index_oid_t oid, const IndexSchema *const schema) {
  return SetClassPointer(txn, oid, schema, postgres::REL_SCHEMA_COL_OID);
}

template <typename ClassOid, typename Ptr>
bool DatabaseCatalog::SetClassPointer(const common::ManagedPointer<transaction::TransactionContext> txn,
                                      const ClassOid oid, const Ptr *const pointer, const col_oid_t class_col) {
  NOISEPAGE_ASSERT(
      (std::is_same<ClassOid, table_oid_t>::value &&
       (std::is_same<Ptr, storage::SqlTable>::value || std::is_same<Ptr, catalog::Schema>::value)) ||
          (std::is_same<ClassOid, index_oid_t>::value &&
           (std::is_same<Ptr, storage::index::Index>::value || std::is_same<Ptr, catalog::IndexSchema>::value)),
      "OID type must correspond to the same object type (Table or index)");
  NOISEPAGE_ASSERT(pointer != nullptr, "Why are you inserting nullptr here? That seems wrong.");
  const auto oid_pri = classes_oid_index_->GetProjectedRowInitializer();

  // Do not need to store the projection map because it is only a single column
  auto pr_init = classes_->InitializerForProjectedRow({class_col});
  NOISEPAGE_ASSERT(pr_init.ProjectedRowSize() >= oid_pri.ProjectedRowSize(), "Buffer must allocated to fit largest PR");
  auto *const buffer = common::AllocationUtil::AllocateAligned(pr_init.ProjectedRowSize());
  auto *const key_pr = oid_pri.InitializeRow(buffer);

  // Find the entry using the index
  *(reinterpret_cast<ClassOid *>(key_pr->AccessForceNotNull(0))) = oid;
  std::vector<storage::TupleSlot> index_results;
  classes_oid_index_->ScanKey(*txn, *key_pr, &index_results);
  NOISEPAGE_ASSERT(
      index_results.size() == 1,
      "Incorrect number of results from index scan. Expect 1 because it's a unique index. 0 implies that function was "
      "called with an oid that doesn't exist in the Catalog, which implies a programmer error. There's no reasonable "
      "code path for this to be called on an oid that isn't present.");

  auto &initializer =
      (class_col == catalog::postgres::REL_PTR_COL_OID) ? set_class_pointer_pri_ : set_class_schema_pri_;
  auto *update_redo = txn->StageWrite(db_oid_, postgres::CLASS_TABLE_OID, initializer);
  update_redo->SetTupleSlot(index_results[0]);
  auto *update_pr = update_redo->Delta();
  auto *const class_ptr_ptr = update_pr->AccessForceNotNull(0);
  *(reinterpret_cast<const Ptr **>(class_ptr_ptr)) = pointer;

  // Finish
  delete[] buffer;
  return classes_->Update(txn, update_redo);
}

bool DatabaseCatalog::SetIndexPointer(const common::ManagedPointer<transaction::TransactionContext> txn,
                                      const index_oid_t index, storage::index::Index *const index_ptr) {
  NOISEPAGE_ASSERT(
      write_lock_.load() == txn->FinishTime(),
      "Setting the object's pointer should only be done after successful DDL change request. i.e. this txn "
      "should already have the lock.");
  if (index_ptr->Type() == storage::index::IndexType::BWTREE) {
    garbage_collector_->RegisterIndexForGC(common::ManagedPointer(index_ptr));
  }
  // This needs to be deferred because if any items were subsequently inserted into this index, they will have deferred
  // abort actions that will be above this action on the abort stack.  The defer ensures we execute after them.
  txn->RegisterAbortAction(
      [=, garbage_collector{garbage_collector_}](transaction::DeferredActionManager *deferred_action_manager) {
        if (index_ptr->Type() == storage::index::IndexType::BWTREE) {
          garbage_collector->UnregisterIndexForGC(common::ManagedPointer(index_ptr));
        }
        deferred_action_manager->RegisterDeferredAction([=]() { delete index_ptr; });
      });
  return SetClassPointer(txn, index, index_ptr, postgres::REL_PTR_COL_OID);
}

common::ManagedPointer<storage::index::Index> DatabaseCatalog::GetIndex(
    const common::ManagedPointer<transaction::TransactionContext> txn, index_oid_t index) {
  const auto ptr_pair = GetClassPtrKind(txn, index.UnderlyingValue());
  if (ptr_pair.second != postgres::ClassKind::INDEX) {
    // User called GetTable with an OID for an object that doesn't have type REGULAR_TABLE
    return common::ManagedPointer<storage::index::Index>(nullptr);
  }
  return common::ManagedPointer(reinterpret_cast<storage::index::Index *>(ptr_pair.first));
}

index_oid_t DatabaseCatalog::GetIndexOid(const common::ManagedPointer<transaction::TransactionContext> txn,
                                         namespace_oid_t ns, const std::string &name) {
  const auto oid_pair = GetClassOidKind(txn, ns, name);
  if (oid_pair.first == NULL_OID || oid_pair.second != postgres::ClassKind::INDEX) {
    // User called GetIndexOid on an object that doesn't have type INDEX
    return INVALID_INDEX_OID;
  }
  return index_oid_t(oid_pair.first);
}

const IndexSchema &DatabaseCatalog::GetIndexSchema(const common::ManagedPointer<transaction::TransactionContext> txn,
                                                   index_oid_t index) {
  auto ptr_pair = GetClassSchemaPtrKind(txn, index.UnderlyingValue());
  NOISEPAGE_ASSERT(ptr_pair.first != nullptr, "Schema pointer shouldn't ever be NULL under current catalog semantics.");
  NOISEPAGE_ASSERT(ptr_pair.second == postgres::ClassKind::INDEX, "Requested an index schema for a non-index");
  return *reinterpret_cast<IndexSchema *>(ptr_pair.first);
}

std::vector<std::pair<common::ManagedPointer<storage::index::Index>, const IndexSchema &>> DatabaseCatalog::GetIndexes(
    const common::ManagedPointer<transaction::TransactionContext> txn, table_oid_t table) {
  // Step 1: Get all index oids on table
  // Initialize PR for index scan
  auto indexes_oid_pri = indexes_table_index_->GetProjectedRowInitializer();

  // Do not need projection map when there is only one column
  NOISEPAGE_ASSERT(get_class_object_and_schema_pri_.ProjectedRowSize() >= indexes_oid_pri.ProjectedRowSize() &&
                       get_class_object_and_schema_pri_.ProjectedRowSize() >= get_indexes_pri_.ProjectedRowSize() &&
                       get_class_object_and_schema_pri_.ProjectedRowSize() >=
                           classes_oid_index_->GetProjectedRowInitializer().ProjectedRowSize(),
                   "Buffer must be allocated to fit largest PR");
  auto *const buffer = common::AllocationUtil::AllocateAligned(get_class_object_and_schema_pri_.ProjectedRowSize());

  // Find all entries for the given table using the index
  auto *indexes_key_pr = indexes_oid_pri.InitializeRow(buffer);
  *(reinterpret_cast<table_oid_t *>(indexes_key_pr->AccessForceNotNull(0))) = table;
  std::vector<storage::TupleSlot> index_scan_results;
  indexes_table_index_->ScanKey(*txn, *indexes_key_pr, &index_scan_results);

  // If we found no indexes, return an empty list
  if (index_scan_results.empty()) {
    delete[] buffer;
    return {};
  }

  std::vector<index_oid_t> index_oids;
  index_oids.reserve(index_scan_results.size());
  auto *index_select_pr = get_indexes_pri_.InitializeRow(buffer);
  for (auto &slot : index_scan_results) {
    const auto result UNUSED_ATTRIBUTE = indexes_->Select(txn, slot, index_select_pr);
    NOISEPAGE_ASSERT(result, "Index already verified visibility. This shouldn't fail.");
    index_oids.emplace_back(*(reinterpret_cast<index_oid_t *>(index_select_pr->AccessForceNotNull(0))));
  }

  // Step 2: Scan the pg_class oid index for all entries in pg_class
  // We do the index scans and table selects in separate loops to avoid having to initialize the pr each time
  index_scan_results.clear();
  auto *class_key_pr = classes_oid_index_->GetProjectedRowInitializer().InitializeRow(buffer);
  std::vector<storage::TupleSlot> class_tuple_slots;
  class_tuple_slots.reserve(index_oids.size());
  for (const auto &index_oid : index_oids) {
    // Find the entry using the index
    *(reinterpret_cast<uint32_t *>(class_key_pr->AccessForceNotNull(0))) = index_oid.UnderlyingValue();
    classes_oid_index_->ScanKey(*txn, *class_key_pr, &index_scan_results);
    NOISEPAGE_ASSERT(
        index_scan_results.size() == 1,
        "Incorrect number of results from index scan. Expect 1 because it's a unique index. size() of 0 "
        "implies an error in Catalog state because scanning pg_index returned the index oid, but it doesn't "
        "exist in pg_class. Something broke.");
    class_tuple_slots.push_back(index_scan_results[0]);
    index_scan_results.clear();
  }
  NOISEPAGE_ASSERT(class_tuple_slots.size() == index_oids.size(),
                   "We should have found an entry in pg_class for every index oid");

  // Step 3: Select all the objects from the tuple slots retrieved by step 2
  std::vector<std::pair<common::ManagedPointer<storage::index::Index>, const IndexSchema &>> index_objects;
  index_objects.reserve(class_tuple_slots.size());
  auto *class_select_pr = get_class_object_and_schema_pri_.InitializeRow(buffer);
  for (const auto &slot : class_tuple_slots) {
    bool result UNUSED_ATTRIBUTE = classes_->Select(txn, slot, class_select_pr);
    NOISEPAGE_ASSERT(result, "Index already verified visibility. This shouldn't fail.");

    auto *index = *(reinterpret_cast<storage::index::Index *const *const>(
        class_select_pr->AccessForceNotNull(get_class_object_and_schema_prm_[catalog::postgres::REL_PTR_COL_OID])));
    NOISEPAGE_ASSERT(
        index != nullptr,
        "Catalog conventions say you should not find a nullptr for an object ptr in pg_class. Did you call "
        "SetIndexPointer?");
    auto *schema = *(reinterpret_cast<catalog::IndexSchema *const *const>(
        class_select_pr->AccessForceNotNull(get_class_object_and_schema_prm_[catalog::postgres::REL_SCHEMA_COL_OID])));
    NOISEPAGE_ASSERT(schema != nullptr,
                     "Catalog conventions say you should not find a nullptr for an schema ptr in pg_class");

    index_objects.emplace_back(common::ManagedPointer(index), *schema);
  }
  delete[] buffer;
  return index_objects;
}

void DatabaseCatalog::TearDown(const common::ManagedPointer<transaction::TransactionContext> txn) {
  std::vector<parser::AbstractExpression *> expressions;
  std::vector<Schema *> table_schemas;
  std::vector<storage::SqlTable *> tables;
  std::vector<IndexSchema *> index_schemas;
  std::vector<storage::index::Index *> indexes;

  // pg_class (schemas & objects) [this is the largest projection]
  const std::vector<col_oid_t> pg_class_oids{postgres::RELKIND_COL_OID, postgres::REL_SCHEMA_COL_OID,
                                             postgres::REL_PTR_COL_OID};

  auto pci = classes_->InitializerForProjectedColumns(pg_class_oids, TEARDOWN_MAX_TUPLES);
  auto pm = classes_->ProjectionMapForOids(pg_class_oids);

  uint64_t buffer_len = pci.ProjectedColumnsSize();
  byte *buffer = common::AllocationUtil::AllocateAligned(buffer_len);
  auto pc = pci.Initialize(buffer);

  // Fetch pointers to the start each in the projected columns
  auto classes = reinterpret_cast<postgres::ClassKind *>(pc->ColumnStart(pm[postgres::RELKIND_COL_OID]));
  auto schemas = reinterpret_cast<void **>(pc->ColumnStart(pm[postgres::REL_SCHEMA_COL_OID]));
  auto objects = reinterpret_cast<void **>(pc->ColumnStart(pm[postgres::REL_PTR_COL_OID]));

  // Scan the table
  auto table_iter = classes_->begin();
  while (table_iter != classes_->end()) {
    classes_->Scan(txn, &table_iter, pc);
    for (uint i = 0; i < pc->NumTuples(); i++) {
      NOISEPAGE_ASSERT(objects[i] != nullptr, "Pointer to objects in pg_class should not be nullptr");
      NOISEPAGE_ASSERT(schemas[i] != nullptr, "Pointer to schemas in pg_class should not be nullptr");
      switch (classes[i]) {
        case postgres::ClassKind::REGULAR_TABLE:
          table_schemas.emplace_back(reinterpret_cast<Schema *>(schemas[i]));
          tables.emplace_back(reinterpret_cast<storage::SqlTable *>(objects[i]));
          break;
        case postgres::ClassKind::INDEX:
          index_schemas.emplace_back(reinterpret_cast<IndexSchema *>(schemas[i]));
          indexes.emplace_back(reinterpret_cast<storage::index::Index *>(objects[i]));
          break;
        default:
          throw std::runtime_error("Unimplemented destructor needed");
      }
    }
  }

  // pg_constraint (expressions)
  const std::vector<col_oid_t> pg_constraint_oids{postgres::CONBIN_COL_OID};
  pci = constraints_->InitializerForProjectedColumns(pg_constraint_oids, TEARDOWN_MAX_TUPLES);
  pc = pci.Initialize(buffer);

  auto exprs = reinterpret_cast<parser::AbstractExpression **>(pc->ColumnStart(0));

  table_iter = constraints_->begin();
  while (table_iter != constraints_->end()) {
    constraints_->Scan(txn, &table_iter, pc);

    for (uint i = 0; i < pc->NumTuples(); i++) {
      expressions.emplace_back(exprs[i]);
    }
  }

  auto teardown_pg_proc = pg_proc_.GetTearDownFn(txn);

  auto dbc_nuke = [=, garbage_collector{garbage_collector_}, tables{std::move(tables)}, indexes{std::move(indexes)},
                   table_schemas{std::move(table_schemas)}, index_schemas{std::move(index_schemas)},
                   expressions{std::move(expressions)}]() {
    for (auto table : tables) delete table;

    for (auto index : indexes) {
      if (index->Type() == storage::index::IndexType::BWTREE) {
        garbage_collector->UnregisterIndexForGC(common::ManagedPointer(index));
      }
      delete index;
    }

    for (auto schema : table_schemas) delete schema;

    for (auto schema : index_schemas) delete schema;

    for (auto expr : expressions) delete expr;

    teardown_pg_proc();
  };

  // No new transactions can see these object but there may be deferred index
  // and other operation.  Therefore, we need to defer the deallocation on delete
  txn->RegisterCommitAction([=](transaction::DeferredActionManager *deferred_action_manager) {
    deferred_action_manager->RegisterDeferredAction(dbc_nuke);
  });

  delete[] buffer;
}

bool DatabaseCatalog::CreateIndexEntry(const common::ManagedPointer<transaction::TransactionContext> txn,
                                       const namespace_oid_t ns_oid, const table_oid_t table_oid,
                                       const index_oid_t index_oid, const std::string &name,
                                       const IndexSchema &schema) {
  // First, insert into pg_class
  auto *const class_insert_redo = txn->StageWrite(db_oid_, postgres::CLASS_TABLE_OID, pg_class_all_cols_pri_);
  auto *const class_insert_pr = class_insert_redo->Delta();

  // Write the index_oid into the PR
  auto index_oid_offset = pg_class_all_cols_prm_[postgres::RELOID_COL_OID];
  auto *index_oid_ptr = class_insert_pr->AccessForceNotNull(index_oid_offset);
  *(reinterpret_cast<index_oid_t *>(index_oid_ptr)) = index_oid;

  const auto name_varlen = storage::StorageUtil::CreateVarlen(name);

  // Write the name into the PR
  const auto name_offset = pg_class_all_cols_prm_[postgres::RELNAME_COL_OID];
  auto *const name_ptr = class_insert_pr->AccessForceNotNull(name_offset);
  *(reinterpret_cast<storage::VarlenEntry *>(name_ptr)) = name_varlen;

  // Write the ns_oid into the PR
  const auto ns_offset = pg_class_all_cols_prm_[postgres::RELNAMESPACE_COL_OID];
  auto *const ns_ptr = class_insert_pr->AccessForceNotNull(ns_offset);
  *(reinterpret_cast<namespace_oid_t *>(ns_ptr)) = ns_oid;

  // Write the kind into the PR
  const auto kind_offset = pg_class_all_cols_prm_[postgres::RELKIND_COL_OID];
  auto *const kind_ptr = class_insert_pr->AccessForceNotNull(kind_offset);
  *(reinterpret_cast<postgres::ClassKind *>(kind_ptr)) = postgres::ClassKind::INDEX;

  // Write the index_schema_ptr into the PR
  const auto index_schema_ptr_offset = pg_class_all_cols_prm_[postgres::REL_SCHEMA_COL_OID];
  auto *const index_schema_ptr_ptr = class_insert_pr->AccessForceNotNull(index_schema_ptr_offset);
  *(reinterpret_cast<IndexSchema **>(index_schema_ptr_ptr)) = nullptr;

  // Set next_col_oid to NULL because indexes don't need col_oid
  const auto next_col_oid_offset = pg_class_all_cols_prm_[postgres::REL_NEXTCOLOID_COL_OID];
  class_insert_pr->SetNull(next_col_oid_offset);

  // Set index_ptr to NULL because it gets set by execution layer after instantiation
  const auto index_ptr_offset = pg_class_all_cols_prm_[postgres::REL_PTR_COL_OID];
  class_insert_pr->SetNull(index_ptr_offset);

  // Insert into pg_class table
  const auto class_tuple_slot = classes_->Insert(txn, class_insert_redo);

  // Now we insert into indexes on pg_class
  // Get PR initializers allocate a buffer from the largest one
  const auto class_oid_index_init = classes_oid_index_->GetProjectedRowInitializer();
  const auto class_name_index_init = classes_name_index_->GetProjectedRowInitializer();
  const auto class_ns_index_init = classes_namespace_index_->GetProjectedRowInitializer();
  NOISEPAGE_ASSERT((class_name_index_init.ProjectedRowSize() >= class_oid_index_init.ProjectedRowSize()) &&
                       (class_name_index_init.ProjectedRowSize() >= class_ns_index_init.ProjectedRowSize()),
                   "Index buffer must be allocated based on the largest PR initializer");
  auto *index_buffer = common::AllocationUtil::AllocateAligned(class_name_index_init.ProjectedRowSize());

  // Insert into oid_index
  auto *index_pr = class_oid_index_init.InitializeRow(index_buffer);
  *(reinterpret_cast<index_oid_t *>(index_pr->AccessForceNotNull(0))) = index_oid;
  if (!classes_oid_index_->InsertUnique(txn, *index_pr, class_tuple_slot)) {
    // There was an oid conflict and we need to abort.  Free the buffer and
    // return INVALID_TABLE_OID to indicate the database was not created.
    delete[] index_buffer;
    return false;
  }

  // Insert into name_index
  index_pr = class_name_index_init.InitializeRow(index_buffer);
  *(reinterpret_cast<storage::VarlenEntry *>(index_pr->AccessForceNotNull(0))) = name_varlen;
  *(reinterpret_cast<namespace_oid_t *>(index_pr->AccessForceNotNull(1))) = ns_oid;
  if (!classes_name_index_->InsertUnique(txn, *index_pr, class_tuple_slot)) {
    // There was a name conflict and we need to abort.  Free the buffer and
    // return INVALID_TABLE_OID to indicate the database was not created.
    delete[] index_buffer;
    return false;
  }

  // Insert into namespace_index
  index_pr = class_ns_index_init.InitializeRow(index_buffer);
  *(reinterpret_cast<namespace_oid_t *>(index_pr->AccessForceNotNull(0))) = ns_oid;
  const auto result UNUSED_ATTRIBUTE = classes_namespace_index_->Insert(txn, *index_pr, class_tuple_slot);
  NOISEPAGE_ASSERT(result, "Insertion into non-unique namespace index failed.");

  // Next, insert index metadata into pg_index

  auto *const indexes_insert_redo = txn->StageWrite(db_oid_, postgres::INDEX_TABLE_OID, pg_index_all_cols_pri_);
  auto *const indexes_insert_pr = indexes_insert_redo->Delta();

  // Write the index_oid into the PR
  index_oid_offset = pg_index_all_cols_prm_[postgres::INDOID_COL_OID];
  index_oid_ptr = indexes_insert_pr->AccessForceNotNull(index_oid_offset);
  *(reinterpret_cast<index_oid_t *>(index_oid_ptr)) = index_oid;

  // Write the table_oid for the table the index is for into the PR
  const auto rel_oid_offset = pg_index_all_cols_prm_[postgres::INDRELID_COL_OID];
  auto *const rel_oid_ptr = indexes_insert_pr->AccessForceNotNull(rel_oid_offset);
  *(reinterpret_cast<table_oid_t *>(rel_oid_ptr)) = table_oid;

  // Write boolean values to PR
  *(reinterpret_cast<bool *>(indexes_insert_pr->AccessForceNotNull(
      pg_index_all_cols_prm_[postgres::INDISUNIQUE_COL_OID]))) = schema.is_unique_;
  *(reinterpret_cast<bool *>(indexes_insert_pr->AccessForceNotNull(
      pg_index_all_cols_prm_[postgres::INDISPRIMARY_COL_OID]))) = schema.is_primary_;
  *(reinterpret_cast<bool *>(indexes_insert_pr->AccessForceNotNull(
      pg_index_all_cols_prm_[postgres::INDISEXCLUSION_COL_OID]))) = schema.is_exclusion_;
  *(reinterpret_cast<bool *>(indexes_insert_pr->AccessForceNotNull(
      pg_index_all_cols_prm_[postgres::INDIMMEDIATE_COL_OID]))) = schema.is_immediate_;
  // TODO(Matt): these should actually be set later based on runtime information about the index. @yeshengm
  *(reinterpret_cast<bool *>(
      indexes_insert_pr->AccessForceNotNull(pg_index_all_cols_prm_[postgres::INDISVALID_COL_OID]))) = true;
  *(reinterpret_cast<bool *>(
      indexes_insert_pr->AccessForceNotNull(pg_index_all_cols_prm_[postgres::INDISREADY_COL_OID]))) = true;
  *(reinterpret_cast<bool *>(
      indexes_insert_pr->AccessForceNotNull(pg_index_all_cols_prm_[postgres::INDISLIVE_COL_OID]))) = true;
  *(reinterpret_cast<storage::index::IndexType *>(
      indexes_insert_pr->AccessForceNotNull(pg_index_all_cols_prm_[postgres::IND_TYPE_COL_OID]))) = schema.type_;

  // Insert into pg_index table
  const auto indexes_tuple_slot = indexes_->Insert(txn, indexes_insert_redo);

  // Now insert into the indexes on pg_index
  // Get PR initializers and allocate a buffer from the largest one
  const auto indexes_oid_index_init = indexes_oid_index_->GetProjectedRowInitializer();
  const auto indexes_table_index_init = indexes_table_index_->GetProjectedRowInitializer();
  NOISEPAGE_ASSERT((class_name_index_init.ProjectedRowSize() >= indexes_oid_index_init.ProjectedRowSize()) &&
                       (class_name_index_init.ProjectedRowSize() > indexes_table_index_init.ProjectedRowSize()),
                   "Index buffer must be allocated based on the largest PR initializer");

  // Insert into indexes_oid_index
  index_pr = indexes_oid_index_init.InitializeRow(index_buffer);
  *(reinterpret_cast<index_oid_t *>(index_pr->AccessForceNotNull(0))) = index_oid;
  if (!indexes_oid_index_->InsertUnique(txn, *index_pr, indexes_tuple_slot)) {
    // There was an oid conflict and we need to abort.  Free the buffer and
    // return INVALID_TABLE_OID to indicate the database was not created.
    delete[] index_buffer;
    return false;
  }

  // Insert into (non-unique) indexes_table_index
  index_pr = indexes_table_index_init.InitializeRow(index_buffer);
  *(reinterpret_cast<table_oid_t *>(index_pr->AccessForceNotNull(0))) = table_oid;
  if (!indexes_table_index_->Insert(txn, *index_pr, indexes_tuple_slot)) {
    // There was duplicate value. Free the buffer and
    // return INVALID_TABLE_OID to indicate the database was not created.
    delete[] index_buffer;
    return false;
  }

  // Free the buffer, we are finally done
  delete[] index_buffer;

  // Write the col oids into a new Schema object
  indexkeycol_oid_t curr_col_oid(1);
  for (auto &col : schema.GetColumns()) {
    auto success = CreateColumn(txn, index_oid, curr_col_oid++, col);
    if (!success) return false;
  }

  std::vector<IndexSchema::Column> cols =
      GetColumns<IndexSchema::Column, index_oid_t, indexkeycol_oid_t>(txn, index_oid);
  auto *new_schema =
      new IndexSchema(cols, schema.Type(), schema.Unique(), schema.Primary(), schema.Exclusion(), schema.Immediate());
  txn->RegisterAbortAction([=]() { delete new_schema; });

  auto *const update_redo = txn->StageWrite(db_oid_, postgres::CLASS_TABLE_OID, set_class_schema_pri_);
  auto *const update_pr = update_redo->Delta();

  update_redo->SetTupleSlot(class_tuple_slot);
  *reinterpret_cast<IndexSchema **>(update_pr->AccessForceNotNull(0)) = new_schema;
  auto UNUSED_ATTRIBUTE res = classes_->Update(txn, update_redo);
  NOISEPAGE_ASSERT(res, "Updating an uncommitted insert should not fail");

  return true;
}

type_oid_t DatabaseCatalog::GetTypeOidForType(const type::TypeId type) {
  return type_oid_t(static_cast<uint8_t>(type));
}

void DatabaseCatalog::InsertType(const common::ManagedPointer<transaction::TransactionContext> txn, type_oid_t type_oid,
                                 const std::string &name, const namespace_oid_t namespace_oid, const int16_t len,
                                 bool by_val, const postgres::Type type_category) {
  // Stage the write into the table
  auto redo_record = txn->StageWrite(db_oid_, postgres::TYPE_TABLE_OID, pg_type_all_cols_pri_);
  auto *delta = redo_record->Delta();

  // Populate oid
  auto offset = pg_type_all_cols_prm_[postgres::TYPOID_COL_OID];
  *(reinterpret_cast<type_oid_t *>(delta->AccessForceNotNull(offset))) = type_oid;

  // Populate type name
  offset = pg_type_all_cols_prm_[postgres::TYPNAME_COL_OID];
  const auto name_varlen = storage::StorageUtil::CreateVarlen(name);

  *(reinterpret_cast<storage::VarlenEntry *>(delta->AccessForceNotNull(offset))) = name_varlen;

  // Populate namespace
  offset = pg_type_all_cols_prm_[postgres::TYPNAMESPACE_COL_OID];
  *(reinterpret_cast<namespace_oid_t *>(delta->AccessForceNotNull(offset))) = namespace_oid;

  // Populate len
  offset = pg_type_all_cols_prm_[postgres::TYPLEN_COL_OID];
  *(reinterpret_cast<int16_t *>(delta->AccessForceNotNull(offset))) = len;

  // Populate byval
  offset = pg_type_all_cols_prm_[postgres::TYPBYVAL_COL_OID];
  *(reinterpret_cast<bool *>(delta->AccessForceNotNull(offset))) = by_val;

  // Populate type
  offset = pg_type_all_cols_prm_[postgres::TYPTYPE_COL_OID];
  auto type = static_cast<uint8_t>(type_category);
  *(reinterpret_cast<uint8_t *>(delta->AccessForceNotNull(offset))) = type;

  // Insert into table
  auto tuple_slot = types_->Insert(txn, redo_record);

  // Allocate buffer of largest size needed
  NOISEPAGE_ASSERT((types_name_index_->GetProjectedRowInitializer().ProjectedRowSize() >=
                    types_oid_index_->GetProjectedRowInitializer().ProjectedRowSize()) &&
                       (types_name_index_->GetProjectedRowInitializer().ProjectedRowSize() >=
                        types_namespace_index_->GetProjectedRowInitializer().ProjectedRowSize()),
                   "Buffer must be allocated for largest ProjectedRow size");
  byte *buffer =
      common::AllocationUtil::AllocateAligned(types_name_index_->GetProjectedRowInitializer().ProjectedRowSize());

  // Insert into oid index
  auto oid_index_delta = types_oid_index_->GetProjectedRowInitializer().InitializeRow(buffer);
  auto oid_index_offset = types_oid_index_->GetKeyOidToOffsetMap().at(catalog::indexkeycol_oid_t(1));
  *(reinterpret_cast<uint32_t *>(oid_index_delta->AccessForceNotNull(oid_index_offset))) = type_oid.UnderlyingValue();
  auto result UNUSED_ATTRIBUTE = types_oid_index_->InsertUnique(txn, *oid_index_delta, tuple_slot);
  NOISEPAGE_ASSERT(result, "Insert into type oid index should always succeed");

  // Insert into (namespace_oid, name) index
  auto name_index_delta = types_name_index_->GetProjectedRowInitializer().InitializeRow(buffer);
  // Populate namespace
  auto name_index_offset = types_name_index_->GetKeyOidToOffsetMap().at(catalog::indexkeycol_oid_t(1));
  *(reinterpret_cast<uint32_t *>(name_index_delta->AccessForceNotNull(name_index_offset))) =
      namespace_oid.UnderlyingValue();
  // Populate type name
  name_index_offset = types_name_index_->GetKeyOidToOffsetMap().at(catalog::indexkeycol_oid_t(2));
  *(reinterpret_cast<storage::VarlenEntry *>(name_index_delta->AccessForceNotNull(name_index_offset))) = name_varlen;
  result = types_name_index_->InsertUnique(txn, *name_index_delta, tuple_slot);
  NOISEPAGE_ASSERT(result, "Insert into type name index should always succeed");

  // Insert into (non-unique) namespace oid index
  auto namespace_index_delta = types_namespace_index_->GetProjectedRowInitializer().InitializeRow(buffer);
  auto namespace_index_offset = types_namespace_index_->GetKeyOidToOffsetMap().at(catalog::indexkeycol_oid_t(1));
  *(reinterpret_cast<uint32_t *>(namespace_index_delta->AccessForceNotNull(namespace_index_offset))) =
      namespace_oid.UnderlyingValue();
  result = types_namespace_index_->Insert(txn, *name_index_delta, tuple_slot);
  NOISEPAGE_ASSERT(result, "Insert into type namespace index should always succeed");

  delete[] buffer;
}

void DatabaseCatalog::InsertType(const common::ManagedPointer<transaction::TransactionContext> txn,
                                 type::TypeId internal_type, const std::string &name,
                                 const namespace_oid_t namespace_oid, const int16_t len, bool by_val,
                                 const postgres::Type type_category) {
  auto type_oid = GetTypeOidForType(internal_type);
  InsertType(txn, type_oid, name, namespace_oid, len, by_val, type_category);
}

void DatabaseCatalog::BootstrapTypes(const common::ManagedPointer<transaction::TransactionContext> txn) {
  InsertType(txn, type::TypeId::INVALID, "invalid", postgres::NAMESPACE_CATALOG_NAMESPACE_OID, 1, true,
             postgres::Type::BASE);

  InsertType(txn, type::TypeId::BOOLEAN, "boolean", postgres::NAMESPACE_CATALOG_NAMESPACE_OID, sizeof(bool), true,
             postgres::Type::BASE);

  InsertType(txn, type::TypeId::TINYINT, "tinyint", postgres::NAMESPACE_CATALOG_NAMESPACE_OID, sizeof(int8_t), true,
             postgres::Type::BASE);

  InsertType(txn, type::TypeId::SMALLINT, "smallint", postgres::NAMESPACE_CATALOG_NAMESPACE_OID, sizeof(int16_t), true,
             postgres::Type::BASE);

  InsertType(txn, type::TypeId::INTEGER, "integer", postgres::NAMESPACE_CATALOG_NAMESPACE_OID, sizeof(int32_t), true,
             postgres::Type::BASE);

  InsertType(txn, type::TypeId::BIGINT, "bigint", postgres::NAMESPACE_CATALOG_NAMESPACE_OID, sizeof(int64_t), true,
             postgres::Type::BASE);

  InsertType(txn, type::TypeId::DECIMAL, "decimal", postgres::NAMESPACE_CATALOG_NAMESPACE_OID, sizeof(double), true,
             postgres::Type::BASE);

  InsertType(txn, type::TypeId::TIMESTAMP, "timestamp", postgres::NAMESPACE_CATALOG_NAMESPACE_OID,
             sizeof(type::timestamp_t), true, postgres::Type::BASE);

  InsertType(txn, type::TypeId::DATE, "date", postgres::NAMESPACE_CATALOG_NAMESPACE_OID, sizeof(type::date_t), true,
             postgres::Type::BASE);

  InsertType(txn, type::TypeId::VARCHAR, "varchar", postgres::NAMESPACE_CATALOG_NAMESPACE_OID, -1, false,
             postgres::Type::BASE);

  InsertType(txn, type::TypeId::VARBINARY, "varbinary", postgres::NAMESPACE_CATALOG_NAMESPACE_OID, -1, false,
             postgres::Type::BASE);

  InsertType(txn, postgres::VAR_ARRAY_OID, "var_array", postgres::NAMESPACE_CATALOG_NAMESPACE_OID, -1, false,
             postgres::Type::COMPOSITE);
}

bool DatabaseCatalog::SetProcCtxPtr(common::ManagedPointer<transaction::TransactionContext> txn,
                                    const proc_oid_t proc_oid,
                                    const execution::functions::FunctionContext *func_context) {
  NOISEPAGE_ASSERT(
      write_lock_.load() == txn->FinishTime(),
      "Setting the object's pointer should only be done after successful DDL change request. i.e. this txn "
      "should already have the lock.");

  // The catalog owns this pointer now, so if the txn ends up aborting, we need to make sure it gets freed.
  txn->RegisterAbortAction([=](transaction::DeferredActionManager *deferred_action_manager) {
    deferred_action_manager->RegisterDeferredAction([=]() { delete func_context; });
  });

  return pg_proc_.SetProcCtxPtr(txn, proc_oid, func_context);
}

common::ManagedPointer<execution::functions::FunctionContext> DatabaseCatalog::GetProcCtxPtr(
    common::ManagedPointer<transaction::TransactionContext> txn, proc_oid_t proc_oid) {
  return pg_proc_.GetProcCtxPtr(txn, proc_oid);
}

common::ManagedPointer<execution::functions::FunctionContext> DatabaseCatalog::GetFunctionContext(
    const common::ManagedPointer<transaction::TransactionContext> txn, catalog::proc_oid_t proc_oid) {
  auto func_ctx = GetProcCtxPtr(txn, proc_oid);
  NOISEPAGE_ASSERT(!(func_ctx == nullptr && IS_BUILTIN_PROC(proc_oid)),
                   "Builtin procedures should have been bootstrapped.");
  NOISEPAGE_ASSERT(func_ctx != nullptr, "Dynamically added UDFs are currently not supported.");
  return func_ctx;
}

bool DatabaseCatalog::CreateTableEntry(const common::ManagedPointer<transaction::TransactionContext> txn,
                                       const table_oid_t table_oid, const namespace_oid_t ns_oid,
                                       const std::string &name, const Schema &schema) {
  auto *const insert_redo = txn->StageWrite(db_oid_, postgres::CLASS_TABLE_OID, pg_class_all_cols_pri_);
  auto *const insert_pr = insert_redo->Delta();

  // Write the ns_oid into the PR
  const auto ns_offset = pg_class_all_cols_prm_[postgres::RELNAMESPACE_COL_OID];
  auto *const ns_ptr = insert_pr->AccessForceNotNull(ns_offset);
  *(reinterpret_cast<namespace_oid_t *>(ns_ptr)) = ns_oid;

  // Write the table_oid into the PR
  const auto table_oid_offset = pg_class_all_cols_prm_[postgres::RELOID_COL_OID];
  auto *const table_oid_ptr = insert_pr->AccessForceNotNull(table_oid_offset);
  *(reinterpret_cast<table_oid_t *>(table_oid_ptr)) = table_oid;

  auto next_col_oid = col_oid_t(static_cast<uint32_t>(schema.GetColumns().size() + 1));

  // Write the next_col_oid into the PR
  const auto next_col_oid_offset = pg_class_all_cols_prm_[postgres::REL_NEXTCOLOID_COL_OID];
  auto *const next_col_oid_ptr = insert_pr->AccessForceNotNull(next_col_oid_offset);
  *(reinterpret_cast<col_oid_t *>(next_col_oid_ptr)) = next_col_oid;

  // Write the schema_ptr as nullptr into the PR (need to update once we've recreated the columns)
  const auto schema_ptr_offset = pg_class_all_cols_prm_[postgres::REL_SCHEMA_COL_OID];
  auto *const schema_ptr_ptr = insert_pr->AccessForceNotNull(schema_ptr_offset);
  *(reinterpret_cast<Schema **>(schema_ptr_ptr)) = nullptr;

  // Set table_ptr to NULL because it gets set by execution layer after instantiation
  const auto table_ptr_offset = pg_class_all_cols_prm_[postgres::REL_PTR_COL_OID];
  insert_pr->SetNull(table_ptr_offset);

  // Write the kind into the PR
  const auto kind_offset = pg_class_all_cols_prm_[postgres::RELKIND_COL_OID];
  auto *const kind_ptr = insert_pr->AccessForceNotNull(kind_offset);
  *(reinterpret_cast<char *>(kind_ptr)) = static_cast<char>(postgres::ClassKind::REGULAR_TABLE);

  // Create the necessary varlen for storage operations
  const auto name_varlen = storage::StorageUtil::CreateVarlen(name);

  // Write the name into the PR
  const auto name_offset = pg_class_all_cols_prm_[postgres::RELNAME_COL_OID];
  auto *const name_ptr = insert_pr->AccessForceNotNull(name_offset);
  *(reinterpret_cast<storage::VarlenEntry *>(name_ptr)) = name_varlen;

  // Insert into pg_class table
  const auto tuple_slot = classes_->Insert(txn, insert_redo);

  // Get PR initializers and allocate a buffer from the largest one
  const auto oid_index_init = classes_oid_index_->GetProjectedRowInitializer();
  const auto name_index_init = classes_name_index_->GetProjectedRowInitializer();
  const auto ns_index_init = classes_namespace_index_->GetProjectedRowInitializer();
  auto *const index_buffer = common::AllocationUtil::AllocateAligned(name_index_init.ProjectedRowSize());

  // Insert into oid_index
  auto *index_pr = oid_index_init.InitializeRow(index_buffer);
  *(reinterpret_cast<table_oid_t *>(index_pr->AccessForceNotNull(0))) = table_oid;
  if (!classes_oid_index_->InsertUnique(txn, *index_pr, tuple_slot)) {
    // There was an oid conflict and we need to abort.  Free the buffer and
    // return INVALID_TABLE_OID to indicate the database was not created.
    delete[] index_buffer;
    return false;
  }

  // Insert into name_index
  index_pr = name_index_init.InitializeRow(index_buffer);
  *(reinterpret_cast<storage::VarlenEntry *>(index_pr->AccessForceNotNull(0))) = name_varlen;
  *(reinterpret_cast<namespace_oid_t *>(index_pr->AccessForceNotNull(1))) = ns_oid;
  if (!classes_name_index_->InsertUnique(txn, *index_pr, tuple_slot)) {
    // There was a name conflict and we need to abort.  Free the buffer and
    // return INVALID_TABLE_OID to indicate the database was not created.
    delete[] index_buffer;
    return false;
  }

  // Insert into namespace_index
  index_pr = ns_index_init.InitializeRow(index_buffer);
  *(reinterpret_cast<namespace_oid_t *>(index_pr->AccessForceNotNull(0))) = ns_oid;
  const auto result UNUSED_ATTRIBUTE = classes_namespace_index_->Insert(txn, *index_pr, tuple_slot);
  NOISEPAGE_ASSERT(result, "Insertion into non-unique namespace index failed.");

  delete[] index_buffer;

  // Write the col oids into a new Schema object
  col_oid_t curr_col_oid(1);
  for (auto &col : schema.GetColumns()) {
    auto success = CreateColumn(txn, table_oid, curr_col_oid++, col);
    if (!success) return false;
  }

  std::vector<Schema::Column> cols = GetColumns<Schema::Column, table_oid_t, col_oid_t>(txn, table_oid);
  auto *new_schema = new Schema(cols);
  txn->RegisterAbortAction([=]() { delete new_schema; });

  auto *const update_redo = txn->StageWrite(db_oid_, postgres::CLASS_TABLE_OID, set_class_schema_pri_);
  auto *const update_pr = update_redo->Delta();

  update_redo->SetTupleSlot(tuple_slot);
  *reinterpret_cast<Schema **>(update_pr->AccessForceNotNull(0)) = new_schema;
  auto UNUSED_ATTRIBUTE res = classes_->Update(txn, update_redo);
  NOISEPAGE_ASSERT(res, "Updating an uncommitted insert should not fail");

  return true;
}

std::vector<std::pair<uint32_t, postgres::ClassKind>> DatabaseCatalog::GetNamespaceClassOids(
    const common::ManagedPointer<transaction::TransactionContext> txn, const namespace_oid_t ns_oid) {
  std::vector<storage::TupleSlot> index_scan_results;

  // Initialize both PR initializers, allocate buffer using size of largest one so we can reuse buffer
  auto oid_pri = classes_namespace_index_->GetProjectedRowInitializer();
  auto *const buffer = common::AllocationUtil::AllocateAligned(get_class_oid_kind_pri_.ProjectedRowSize());

  // Find the entry using the index
  auto *key_pr = oid_pri.InitializeRow(buffer);
  *(reinterpret_cast<namespace_oid_t *>(key_pr->AccessForceNotNull(0))) = ns_oid;
  classes_namespace_index_->ScanKey(*txn, *key_pr, &index_scan_results);

  // If we found no objects, return an empty list
  if (index_scan_results.empty()) {
    delete[] buffer;
    return {};
  }

  auto *select_pr = get_class_oid_kind_pri_.InitializeRow(buffer);
  std::vector<std::pair<uint32_t, postgres::ClassKind>> ns_objects;
  ns_objects.reserve(index_scan_results.size());
  for (const auto scan_result : index_scan_results) {
    const auto result UNUSED_ATTRIBUTE = classes_->Select(txn, scan_result, select_pr);
    NOISEPAGE_ASSERT(result, "Index already verified visibility. This shouldn't fail.");
    // oid_t is guaranteed to be larger in size than ClassKind, so we know the column offsets without the PR map
    ns_objects.emplace_back(*(reinterpret_cast<const uint32_t *const>(select_pr->AccessWithNullCheck(0))),
                            *(reinterpret_cast<const postgres::ClassKind *const>(select_pr->AccessForceNotNull(1))));
  }

  // Finish
  delete[] buffer;
  return ns_objects;
}

std::pair<void *, postgres::ClassKind> DatabaseCatalog::GetClassPtrKind(
    const common::ManagedPointer<transaction::TransactionContext> txn, uint32_t oid) {
  std::vector<storage::TupleSlot> index_results;

  // Initialize both PR initializers, allocate buffer using size of largest one so we can reuse buffer
  auto oid_pri = classes_oid_index_->GetProjectedRowInitializer();

  // Since these two attributes are fixed size and one is larger than the other we know PTR will be 0 and KIND will be 1
  NOISEPAGE_ASSERT(get_class_pointer_kind_pri_.ProjectedRowSize() >= oid_pri.ProjectedRowSize(),
                   "Buffer must be allocated to fit largest PR");
  auto *const buffer = common::AllocationUtil::AllocateAligned(get_class_pointer_kind_pri_.ProjectedRowSize());

  // Find the entry using the index
  auto *key_pr = oid_pri.InitializeRow(buffer);
  *(reinterpret_cast<uint32_t *>(key_pr->AccessForceNotNull(0))) = oid;
  classes_oid_index_->ScanKey(*txn, *key_pr, &index_results);
  NOISEPAGE_ASSERT(
      index_results.size() == 1,
      "Incorrect number of results from index scan. Expect 1 because it's a unique index. 0 implies that function was "
      "called with an oid that doesn't exist in the Catalog, but binding somehow succeeded. That doesn't make sense.");

  auto *select_pr = get_class_pointer_kind_pri_.InitializeRow(buffer);
  const auto result UNUSED_ATTRIBUTE = classes_->Select(txn, index_results[0], select_pr);
  NOISEPAGE_ASSERT(result, "Index already verified visibility. This shouldn't fail.");

  auto *const ptr_ptr = (reinterpret_cast<void *const *const>(select_pr->AccessWithNullCheck(0)));
  auto kind = *(reinterpret_cast<const postgres::ClassKind *const>(select_pr->AccessForceNotNull(1)));

  void *ptr;
  if (ptr_ptr == nullptr) {
    ptr = nullptr;
  } else {
    ptr = *ptr_ptr;
  }

  delete[] buffer;
  return {ptr, kind};
}

std::pair<void *, postgres::ClassKind> DatabaseCatalog::GetClassSchemaPtrKind(
    const common::ManagedPointer<transaction::TransactionContext> txn, uint32_t oid) {
  std::vector<storage::TupleSlot> index_results;

  // Initialize both PR initializers, allocate buffer using size of largest one so we can reuse buffer
  auto oid_pri = classes_oid_index_->GetProjectedRowInitializer();

  // Since these two attributes are fixed size and one is larger than the other we know PTR will be 0 and KIND will be 1
  NOISEPAGE_ASSERT(get_class_schema_pointer_kind_pri_.ProjectedRowSize() >= oid_pri.ProjectedRowSize(),
                   "Buffer must be allocated to fit largest PR");
  auto *const buffer = common::AllocationUtil::AllocateAligned(get_class_schema_pointer_kind_pri_.ProjectedRowSize());

  // Find the entry using the index
  auto *key_pr = oid_pri.InitializeRow(buffer);
  *(reinterpret_cast<uint32_t *>(key_pr->AccessForceNotNull(0))) = oid;
  classes_oid_index_->ScanKey(*txn, *key_pr, &index_results);
  NOISEPAGE_ASSERT(
      index_results.size() == 1,
      "Incorrect number of results from index scan. Expect 1 because it's a unique index. 0 implies that function was "
      "called with an oid that doesn't exist in the Catalog, but binding somehow succeeded. That doesn't make sense.");

  auto *select_pr = get_class_schema_pointer_kind_pri_.InitializeRow(buffer);
  const auto result UNUSED_ATTRIBUTE = classes_->Select(txn, index_results[0], select_pr);
  NOISEPAGE_ASSERT(result, "Index already verified visibility. This shouldn't fail.");

  auto *const ptr = *(reinterpret_cast<void *const *const>(select_pr->AccessForceNotNull(0)));
  auto kind = *(reinterpret_cast<const postgres::ClassKind *const>(select_pr->AccessForceNotNull(1)));

  NOISEPAGE_ASSERT(ptr != nullptr, "Schema pointer shouldn't ever be NULL under current catalog semantics.");

  delete[] buffer;
  return {ptr, kind};
}

template <typename Column, typename ColOid>
Column DatabaseCatalog::MakeColumn(storage::ProjectedRow *const pr, const storage::ProjectionMap &pr_map) {
  const auto col_oid = *reinterpret_cast<uint32_t *>(pr->AccessForceNotNull(pr_map.at(postgres::ATTNUM_COL_OID)));
  const auto col_name =
      reinterpret_cast<storage::VarlenEntry *>(pr->AccessForceNotNull(pr_map.at(postgres::ATTNAME_COL_OID)));
  const auto col_type = static_cast<type::TypeId>(*reinterpret_cast<uint32_t *>(pr->AccessForceNotNull(pr_map.at(
      postgres::ATTTYPID_COL_OID))));  // TypeId is a uint8_t enum class, but in the schema it's INTEGER (32-bit)
  const auto col_len = *reinterpret_cast<uint16_t *>(pr->AccessForceNotNull(pr_map.at(postgres::ATTLEN_COL_OID)));
  const auto col_null = !(*reinterpret_cast<bool *>(pr->AccessForceNotNull(pr_map.at(postgres::ATTNOTNULL_COL_OID))));
  const auto *const col_expr =
      reinterpret_cast<storage::VarlenEntry *>(pr->AccessForceNotNull(pr_map.at(postgres::ADSRC_COL_OID)));

  // TODO(WAN): Why are we deserializing expressions to make a catalog column? This is potentially busted.
  // Our JSON library is also not the most performant.
  // I believe it is OK that the unique ptr goes out of scope because right now both Column constructors copy the expr.
  auto deserialized = parser::DeserializeExpression(nlohmann::json::parse(col_expr->StringView()));

  auto expr = std::move(deserialized.result_);
  NOISEPAGE_ASSERT(deserialized.non_owned_exprs_.empty(), "Congrats, you get to refactor the catalog API.");

  const std::string name(reinterpret_cast<const char *>(col_name->Content()), col_name->Size());
  Column col = (col_type == type::TypeId::VARCHAR || col_type == type::TypeId::VARBINARY)
                   ? Column(name, col_type, col_len, col_null, *expr)
                   : Column(name, col_type, col_null, *expr);

  col.SetOid(ColOid(col_oid));
  return col;
}

bool DatabaseCatalog::TryLock(const common::ManagedPointer<transaction::TransactionContext> txn) {
  auto current_val = write_lock_.load();

  const transaction::timestamp_t txn_id = txn->FinishTime();     // this is the uncommitted txn id
  const transaction::timestamp_t start_time = txn->StartTime();  // this is the unchanging start time of the txn

  const bool already_hold_lock = current_val == txn_id;
  if (already_hold_lock) return true;

  const bool owned_by_other_txn = !transaction::TransactionUtil::Committed(current_val);
  const bool newer_committed_version = transaction::TransactionUtil::Committed(current_val) &&
                                       transaction::TransactionUtil::NewerThan(current_val, start_time);

  if (owned_by_other_txn || newer_committed_version) {
    txn->SetMustAbort();  // though no changes were written to the storage layer, we'll treat this as a DDL change
                          // failure
    // and force the txn to rollback
    return false;
  }

  if (write_lock_.compare_exchange_strong(current_val, txn_id)) {
    // acquired the lock
    auto *const write_lock = &write_lock_;
    txn->RegisterCommitAction([=]() -> void { write_lock->store(txn->FinishTime()); });
    txn->RegisterAbortAction([=]() -> void { write_lock->store(current_val); });
    return true;
  }
  txn->SetMustAbort();  // though no changes were written to the storage layer, we'll treat this as a DDL change failure
                        // and force the txn to rollback
  return false;
}

bool DatabaseCatalog::CreateLanguage(const common::ManagedPointer<transaction::TransactionContext> txn,
                                     const std::string &lanname, language_oid_t oid) {
  if (!TryLock(txn)) return false;
  return pg_language_.CreateLanguage(txn, lanname, oid);
}

language_oid_t DatabaseCatalog::CreateLanguage(const common::ManagedPointer<transaction::TransactionContext> txn,
                                               const std::string &lanname) {
  auto oid = language_oid_t{next_oid_++};
  if (!CreateLanguage(txn, lanname, oid)) {
    return INVALID_LANGUAGE_OID;
  }
  return oid;
}

language_oid_t DatabaseCatalog::GetLanguageOid(const common::ManagedPointer<transaction::TransactionContext> txn,
                                               const std::string &lanname) {
  return pg_language_.GetLanguageOid(txn, lanname);
}

bool DatabaseCatalog::DropLanguage(const common::ManagedPointer<transaction::TransactionContext> txn,
                                   language_oid_t oid) {
  if (!TryLock(txn)) return false;
  return pg_language_.DropLanguage(txn, oid);
}

proc_oid_t DatabaseCatalog::CreateProcedure(common::ManagedPointer<transaction::TransactionContext> txn,
                                            const std::string &procname, language_oid_t language_oid,
                                            namespace_oid_t procns, const std::vector<std::string> &args,
                                            const std::vector<type_oid_t> &arg_types,
                                            const std::vector<type_oid_t> &all_arg_types,
                                            const std::vector<postgres::PgProc::ArgModes> &arg_modes,
                                            type_oid_t rettype, const std::string &src, bool is_aggregate) {
  proc_oid_t oid = proc_oid_t{next_oid_++};
  auto result = CreateProcedure(txn, oid, procname, language_oid, procns, args, arg_types, all_arg_types, arg_modes,
                                rettype, src, is_aggregate);
  return result ? oid : INVALID_PROC_OID;
}

bool DatabaseCatalog::CreateProcedure(const common::ManagedPointer<transaction::TransactionContext> txn, proc_oid_t oid,
                                      const std::string &procname, language_oid_t language_oid, namespace_oid_t procns,
                                      const std::vector<std::string> &args, const std::vector<type_oid_t> &arg_types,
                                      const std::vector<type_oid_t> &all_arg_types,
                                      const std::vector<postgres::PgProc::ArgModes> &arg_modes, type_oid_t rettype,
                                      const std::string &src, bool is_aggregate) {
  if (!TryLock(txn)) return false;
  return pg_proc_.CreateProcedure(txn, oid, procname, language_oid, procns, args, arg_types, all_arg_types, arg_modes,
                                  rettype, src, is_aggregate);
}

bool DatabaseCatalog::DropProcedure(const common::ManagedPointer<transaction::TransactionContext> txn,
                                    proc_oid_t proc) {
  if (!TryLock(txn)) return false;
  return pg_proc_.DropProcedure(txn, proc);
}

proc_oid_t DatabaseCatalog::GetProcOid(common::ManagedPointer<transaction::TransactionContext> txn,
                                       namespace_oid_t procns, const std::string &procname,
                                       const std::vector<type_oid_t> &arg_types) {
  return pg_proc_.GetProcOid(txn, common::ManagedPointer(this), procns, procname, arg_types);
}

template bool DatabaseCatalog::CreateColumn<Schema::Column, table_oid_t>(
    const common::ManagedPointer<transaction::TransactionContext> txn, const table_oid_t class_oid,
    const col_oid_t col_oid, const Schema::Column &col);
template bool DatabaseCatalog::CreateColumn<IndexSchema::Column, index_oid_t>(
    const common::ManagedPointer<transaction::TransactionContext> txn, const index_oid_t class_oid,
    const indexkeycol_oid_t col_oid, const IndexSchema::Column &col);

template std::vector<Schema::Column> DatabaseCatalog::GetColumns<Schema::Column, table_oid_t, col_oid_t>(
    const common::ManagedPointer<transaction::TransactionContext> txn, const table_oid_t class_oid);

template std::vector<IndexSchema::Column>
DatabaseCatalog::GetColumns<IndexSchema::Column, index_oid_t, indexkeycol_oid_t>(
    const common::ManagedPointer<transaction::TransactionContext> txn, const index_oid_t class_oid);

template bool DatabaseCatalog::DeleteColumns<Schema::Column, table_oid_t>(
    const common::ManagedPointer<transaction::TransactionContext> txn, const table_oid_t class_oid);

template bool DatabaseCatalog::DeleteColumns<IndexSchema::Column, index_oid_t>(
    const common::ManagedPointer<transaction::TransactionContext> txn, const index_oid_t class_oid);

template Schema::Column DatabaseCatalog::MakeColumn<Schema::Column, col_oid_t>(storage::ProjectedRow *const pr,
                                                                               const storage::ProjectionMap &pr_map);

template IndexSchema::Column DatabaseCatalog::MakeColumn<IndexSchema::Column, indexkeycol_oid_t>(
    storage::ProjectedRow *const pr, const storage::ProjectionMap &pr_map);

}  // namespace noisepage::catalog<|MERGE_RESOLUTION|>--- conflicted
+++ resolved
@@ -214,36 +214,8 @@
   retval = SetIndexPointer(txn, postgres::CONSTRAINT_FOREIGNTABLE_INDEX_OID, constraints_foreigntable_index_);
   NOISEPAGE_ASSERT(retval, "Bootstrap operations should not fail");
 
-<<<<<<< HEAD
-  pg_language_.Bootstrap(common::ManagedPointer(this), txn);
-  pg_proc_.Bootstrap(common::ManagedPointer(this), txn);
-=======
-  // pg_language and associated indexes
-  retval = CreateTableEntry(txn, postgres::LANGUAGE_TABLE_OID, postgres::NAMESPACE_CATALOG_NAMESPACE_OID, "pg_language",
-                            postgres::Builder::GetLanguageTableSchema());
-  NOISEPAGE_ASSERT(retval, "Bootstrap operations should not fail");
-  retval = SetTablePointer(txn, postgres::LANGUAGE_TABLE_OID, languages_);
-  NOISEPAGE_ASSERT(retval, "Bootstrap operations should not fail");
-
-  retval = CreateIndexEntry(txn, postgres::NAMESPACE_CATALOG_NAMESPACE_OID, postgres::LANGUAGE_TABLE_OID,
-                            postgres::LANGUAGE_OID_INDEX_OID, "pg_languages_oid_index",
-                            postgres::Builder::GetLanguageOidIndexSchema(db_oid_));
-  NOISEPAGE_ASSERT(retval, "Bootstrap operations should not fail");
-  retval = SetIndexPointer(txn, postgres::LANGUAGE_OID_INDEX_OID, languages_oid_index_);
-  NOISEPAGE_ASSERT(retval, "Bootstrap operations should not fail");
-
-  retval = CreateIndexEntry(txn, postgres::NAMESPACE_CATALOG_NAMESPACE_OID, postgres::LANGUAGE_TABLE_OID,
-                            postgres::LANGUAGE_NAME_INDEX_OID, "pg_languages_name_index",
-                            postgres::Builder::GetLanguageNameIndexSchema(db_oid_));
-  NOISEPAGE_ASSERT(retval, "Bootstrap operations should not fail");
-  retval = SetIndexPointer(txn, postgres::LANGUAGE_NAME_INDEX_OID, languages_name_index_);
-  NOISEPAGE_ASSERT(retval, "Bootstrap operations should not fail");
-
-  BootstrapLanguages(txn);
-
-  // pg_proc and associated indexes
+  pg_language_.Bootstrap(txn, common::ManagedPointer(this));
   pg_proc_.Bootstrap(txn, common::ManagedPointer(this));
->>>>>>> d1c4d970
 }
 
 void DatabaseCatalog::BootstrapPRIs() {
