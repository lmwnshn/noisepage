#include "catalog/postgres/pg_proc_impl.h"

#include <vector>

#include "catalog/database_catalog.h"
#include "catalog/postgres/builder.h"
#include "catalog/postgres/pg_namespace.h"
#include "catalog/postgres/pg_proc.h"
#include "catalog/schema.h"
#include "common/error/error_code.h"
#include "common/error/exception.h"
#include "execution/functions/function_context.h"
#include "storage/index/index.h"
#include "storage/sql_table.h"
#include "transaction/deferred_action_manager.h"

namespace noisepage::catalog::postgres {

PgProcImpl::PgProcImpl(db_oid_t db_oid) : db_oid_(db_oid) {}

void PgProcImpl::BootstrapPRIs() {
  const std::vector<col_oid_t> pg_proc_all_oids{PgProc::PG_PRO_ALL_COL_OIDS.cbegin(),
                                                PgProc::PG_PRO_ALL_COL_OIDS.cend()};
  pg_proc_all_cols_pri_ = procs_->InitializerForProjectedRow(pg_proc_all_oids);
  pg_proc_all_cols_prm_ = procs_->ProjectionMapForOids(pg_proc_all_oids);

  const std::vector<col_oid_t> set_pg_proc_ptr_oids{PgProc::PRO_CTX_PTR_COL_OID};
  pg_proc_ptr_pri_ = procs_->InitializerForProjectedRow(set_pg_proc_ptr_oids);
}

void PgProcImpl::Bootstrap(common::ManagedPointer<transaction::TransactionContext> txn,
                           common::ManagedPointer<DatabaseCatalog> dbc) {
  UNUSED_ATTRIBUTE bool retval;

  retval = dbc->CreateTableEntry(txn, postgres::PgProc::PRO_TABLE_OID, postgres::NAMESPACE_CATALOG_NAMESPACE_OID,
                                 "pg_proc", postgres::Builder::GetProcTableSchema());
  NOISEPAGE_ASSERT(retval, "Bootstrap operations should not fail");
  retval = dbc->SetTablePointer(txn, postgres::PgProc::PRO_TABLE_OID, procs_);
  NOISEPAGE_ASSERT(retval, "Bootstrap operations should not fail");

  retval = dbc->CreateIndexEntry(txn, postgres::NAMESPACE_CATALOG_NAMESPACE_OID, postgres::PgProc::PRO_TABLE_OID,
                                 postgres::PgProc::PRO_OID_INDEX_OID, "pg_proc_oid_index",
                                 postgres::Builder::GetProcOidIndexSchema(db_oid_));
  NOISEPAGE_ASSERT(retval, "Bootstrap operations should not fail");
  retval = dbc->SetIndexPointer(txn, postgres::PgProc::PRO_OID_INDEX_OID, procs_oid_index_);
  NOISEPAGE_ASSERT(retval, "Bootstrap operations should not fail");

  retval = dbc->CreateIndexEntry(txn, postgres::NAMESPACE_CATALOG_NAMESPACE_OID, postgres::PgProc::PRO_TABLE_OID,
                                 postgres::PgProc::PRO_NAME_INDEX_OID, "pg_proc_name_index",
                                 postgres::Builder::GetProcNameIndexSchema(db_oid_));
  NOISEPAGE_ASSERT(retval, "Bootstrap operations should not fail");
  retval = dbc->SetIndexPointer(txn, postgres::PgProc::PRO_NAME_INDEX_OID, procs_name_index_);
  NOISEPAGE_ASSERT(retval, "Bootstrap operations should not fail");

  BootstrapProcs(txn, dbc);
}

std::function<void(void)> PgProcImpl::GetTearDownFn(common::ManagedPointer<transaction::TransactionContext> txn) {
  std::vector<execution::functions::FunctionContext *> func_contexts;

  const std::vector<col_oid_t> pg_proc_contexts{PgProc::PRO_CTX_PTR_COL_OID};
  const auto pci = procs_->InitializerForProjectedColumns(pg_proc_contexts, DatabaseCatalog::TEARDOWN_MAX_TUPLES);
  byte *buffer = common::AllocationUtil::AllocateAligned(pci.ProjectedColumnsSize());
  auto pc = pci.Initialize(buffer);

  auto ctxs = reinterpret_cast<execution::functions::FunctionContext **>(pc->ColumnStart(0));

  // Collect all the non-nullptr contexts in pg_proc.
  auto table_iter = procs_->begin();
  while (table_iter != procs_->end()) {
    procs_->Scan(txn, &table_iter, pc);

    for (uint i = 0; i < pc->NumTuples(); i++) {
      if (ctxs[i] == nullptr) {
        continue;
      }
      func_contexts.emplace_back(ctxs[i]);
    }
  }

  delete[] buffer;
  return [func_contexts{std::move(func_contexts)}]() {
    for (auto ctx : func_contexts) {
      delete ctx;
    }
  };
}

bool PgProcImpl::CreateProcedure(const common::ManagedPointer<transaction::TransactionContext> txn,
                                 const proc_oid_t oid, const std::string &procname, const language_oid_t language_oid,
                                 const namespace_oid_t procns, const std::vector<std::string> &args,
                                 const std::vector<type_oid_t> &arg_types, const std::vector<type_oid_t> &all_arg_types,
                                 const std::vector<PgProc::ArgModes> &arg_modes, const type_oid_t rettype,
                                 const std::string &src, const bool is_aggregate) {
  NOISEPAGE_ASSERT(args.size() < UINT16_MAX, "Number of arguments must fit in a SMALLINT");

  const auto name_varlen = storage::StorageUtil::CreateVarlen(procname);

  auto *const redo = txn->StageWrite(db_oid_, PgProc::PRO_TABLE_OID, pg_proc_all_cols_pri_);
  auto *delta = redo->Delta();
  auto &pm = pg_proc_all_cols_prm_;

  // Prepare the PR for insertion.
  {
    std::vector<std::string> arg_name_vec;
    arg_name_vec.reserve(args.size() * sizeof(storage::VarlenEntry));
    for (auto &arg : args) {
      arg_name_vec.push_back(arg);
    }

    const auto arg_names_varlen = storage::StorageUtil::CreateVarlen(args);
    const auto arg_types_varlen = storage::StorageUtil::CreateVarlen(arg_types);
    const auto all_arg_types_varlen = storage::StorageUtil::CreateVarlen(all_arg_types);
    const auto arg_modes_varlen = storage::StorageUtil::CreateVarlen(arg_modes);
    const auto src_varlen = storage::StorageUtil::CreateVarlen(src);

    delta->Set<proc_oid_t, false>(pm[PgProc::PROOID_COL_OID], oid, false);                     // Procedure OID.
    delta->Set<storage::VarlenEntry, false>(pm[PgProc::PRONAME_COL_OID], name_varlen, false);  // Procedure name.
    delta->Set<namespace_oid_t, false>(pm[PgProc::PRONAMESPACE_COL_OID], procns, false);  // Namespace of procedure.
    delta->Set<language_oid_t, false>(pm[PgProc::PROLANG_COL_OID], language_oid, false);  // Language for procedure.
    delta->Set<double, false>(pm[PgProc::PROCOST_COL_OID], 0, false);  // Estimated cost per row returned.
    delta->Set<double, false>(pm[PgProc::PROROWS_COL_OID], 0, false);  // Estimated number of result rows.
    // The Postgres documentation says that provariadic should be 0 if no variadics are present.
    // Otherwise, it is the data type of the variadic array parameter's elements.
    // TODO(WAN): Hang on, how are we using CreateProcedure for variadics then?
    delta->Set<type_oid_t, false>(pm[PgProc::PROVARIADIC_COL_OID], type_oid_t{0}, false);  // Assume no variadics.
    delta->Set<bool, false>(pm[PgProc::PROISAGG_COL_OID], is_aggregate, false);            // Whether aggregate or not.
    delta->Set<bool, false>(pm[PgProc::PROISWINDOW_COL_OID], false, false);                // Not window.
    delta->Set<bool, false>(pm[PgProc::PROISSTRICT_COL_OID], true, false);                 // Strict.
    delta->Set<bool, false>(pm[PgProc::PRORETSET_COL_OID], false, false);                  // Doesn't return a set.
    delta->Set<char, false>(pm[PgProc::PROVOLATILE_COL_OID], static_cast<char>(PgProc::ProVolatile::STABLE),
                            false);                                                                        // Stable.
    delta->Set<uint16_t, false>(pm[PgProc::PRONARGS_COL_OID], static_cast<uint16_t>(args.size()), false);  // Num args.
    delta->Set<uint16_t, false>(pm[PgProc::PRONARGDEFAULTS_COL_OID], 0, false);     // Assume no default args.
    delta->Set<type_oid_t, false>(pm[PgProc::PRORETTYPE_COL_OID], rettype, false);  // Return type.
    delta->Set<storage::VarlenEntry, false>(pm[PgProc::PROARGTYPES_COL_OID], arg_types_varlen, false);  // Arg types.
    // TODO(WAN): proallargtypes and proargmodes in Postgres should be NULL most of the time. See #1359.
    delta->Set<storage::VarlenEntry, false>(pm[PgProc::PROALLARGTYPES_COL_OID], all_arg_types_varlen, false);
    delta->Set<storage::VarlenEntry, false>(pm[PgProc::PROARGMODES_COL_OID], arg_modes_varlen, false);
    delta->SetNull(pm[PgProc::PROARGDEFAULTS_COL_OID]);  // Assume no default args.
    delta->Set<storage::VarlenEntry, false>(pm[PgProc::PROARGNAMES_COL_OID], arg_names_varlen, false);  // Arg names.
    delta->Set<storage::VarlenEntry, false>(pm[PgProc::PROSRC_COL_OID], src_varlen, false);             // Source code.
    delta->SetNull(pm[PgProc::PROCONFIG_COL_OID]);    // Assume no procedure local run-time configuration.
    delta->SetNull(pm[PgProc::PRO_CTX_PTR_COL_OID]);  // Pointer to procedure context.
  }

  const auto tuple_slot = procs_->Insert(txn, redo);

  auto oid_pri = procs_oid_index_->GetProjectedRowInitializer();
  auto name_pri = procs_name_index_->GetProjectedRowInitializer();
  byte *const buffer = common::AllocationUtil::AllocateAligned(name_pri.ProjectedRowSize());

  // Insert into pg_proc_name_index.
  {
    auto name_pr = name_pri.InitializeRow(buffer);
    auto name_map = procs_name_index_->GetKeyOidToOffsetMap();
    name_pr->Set<namespace_oid_t, false>(name_map[indexkeycol_oid_t(1)], procns, false);
    name_pr->Set<storage::VarlenEntry, false>(name_map[indexkeycol_oid_t(2)], name_varlen, false);

    if (auto result = procs_name_index_->Insert(txn, *name_pr, tuple_slot); !result) {
      delete[] buffer;
      return false;
    }
  }

  // Insert into pg_proc_oid_index.
  {
    auto oid_pr = oid_pri.InitializeRow(buffer);
    oid_pr->Set<proc_oid_t, false>(0, oid, false);
    bool UNUSED_ATTRIBUTE result = procs_oid_index_->InsertUnique(txn, *oid_pr, tuple_slot);
    NOISEPAGE_ASSERT(result, "Oid insertion should be unique");
  }

  delete[] buffer;
  return true;
}

bool PgProcImpl::DropProcedure(const common::ManagedPointer<transaction::TransactionContext> txn, proc_oid_t proc) {
  NOISEPAGE_ASSERT(proc != INVALID_PROC_OID, "Invalid oid passed");

  auto name_pri = procs_name_index_->GetProjectedRowInitializer();
  auto oid_pri = procs_oid_index_->GetProjectedRowInitializer();
  byte *const buffer = common::AllocationUtil::AllocateAligned(pg_proc_all_cols_pri_.ProjectedRowSize());

  auto oid_pr = oid_pri.InitializeRow(buffer);
  oid_pr->Set<proc_oid_t, false>(0, proc, false);

  // Look for the procedure in pg_proc_oid_index.
  std::vector<storage::TupleSlot> results;
  {
    procs_oid_index_->ScanKey(*txn, *oid_pr, &results);
    if (results.empty()) {
      delete[] buffer;
      return false;
    }
  }

  NOISEPAGE_ASSERT(results.size() == 1, "More than one non-unique result found in unique index.");

  auto to_delete_slot = results[0];
<<<<<<< HEAD
  txn->StageDelete(db_oid_, postgres::PgLanguage::LANGUAGE_TABLE_OID, to_delete_slot);
=======
>>>>>>> 1dfc4d51

  // Delete from pg_proc.
  {
    txn->StageDelete(db_oid_, LANGUAGE_TABLE_OID, to_delete_slot);
    if (!procs_->Delete(txn, to_delete_slot)) {
      // Someone else has a write-lock. Free the buffer and return false to indicate failure.
      delete[] buffer;
      return false;
    }
  }

  // Delete from pg_proc_oid_index. Reuses oid_pr from the index scan above.
  { procs_oid_index_->Delete(txn, *oid_pr, to_delete_slot); }

  // Look for the procedure in pg_proc.
  auto table_pr = pg_proc_all_cols_pri_.InitializeRow(buffer);
  bool UNUSED_ATTRIBUTE visible = procs_->Select(txn, to_delete_slot, table_pr);

  auto &proc_pm = pg_proc_all_cols_prm_;
  auto name_varlen = *table_pr->Get<storage::VarlenEntry, false>(proc_pm[PgProc::PRONAME_COL_OID], nullptr);
  auto proc_ns = *table_pr->Get<namespace_oid_t, false>(proc_pm[PgProc::PRONAMESPACE_COL_OID], nullptr);
  auto ctx_ptr = table_pr->AccessWithNullCheck(proc_pm[PgProc::PRO_CTX_PTR_COL_OID]);

  // Delete from pg_proc_name_index.
  {
    auto name_pr = name_pri.InitializeRow(buffer);
    auto name_map = procs_name_index_->GetKeyOidToOffsetMap();
    name_pr->Set<namespace_oid_t, false>(name_map[indexkeycol_oid_t(1)], proc_ns, false);
    name_pr->Set<storage::VarlenEntry, false>(name_map[indexkeycol_oid_t(2)], name_varlen, false);
    procs_name_index_->Delete(txn, *name_pr, to_delete_slot);
  }

  // Clean up the procedure context.
  if (ctx_ptr != nullptr) {
    txn->RegisterCommitAction([=](transaction::DeferredActionManager *deferred_action_manager) {
      deferred_action_manager->RegisterDeferredAction(
          [=]() { deferred_action_manager->RegisterDeferredAction([=]() { delete ctx_ptr; }); });
    });
  }

  delete[] buffer;
  return true;
}

bool PgProcImpl::SetProcCtxPtr(common::ManagedPointer<transaction::TransactionContext> txn, const proc_oid_t proc_oid,
                               const execution::functions::FunctionContext *func_context) {
  auto oid_pri = procs_oid_index_->GetProjectedRowInitializer();
  auto *const index_buffer = common::AllocationUtil::AllocateAligned(oid_pri.ProjectedRowSize());

  // Look for the procedure in pg_proc_oid_index.
  std::vector<storage::TupleSlot> index_results;
  {
    auto *const key_pr = oid_pri.InitializeRow(index_buffer);
    key_pr->Set<proc_oid_t, false>(0, proc_oid, false);
    procs_oid_index_->ScanKey(*txn, *key_pr, &index_results);
    NOISEPAGE_ASSERT(
        index_results.size() == 1,
        "Incorrect number of results from index scan. Expect 1 because it's a unique index. 0 implies that function "
        "was called with an oid that doesn't exist in the Catalog, which implies a programmer error. There's no "
        "reasonable code path for this to be called on an oid that isn't present.");
  }

  delete[] index_buffer;

  // Update pg_proc.
  auto *const update_redo = txn->StageWrite(db_oid_, PgProc::PRO_TABLE_OID, pg_proc_ptr_pri_);
  update_redo->Delta()->Set<const execution::functions::FunctionContext *, false>(0, func_context, false);
  update_redo->SetTupleSlot(index_results[0]);
  return procs_->Update(txn, update_redo);
}

common::ManagedPointer<execution::functions::FunctionContext> PgProcImpl::GetProcCtxPtr(
    common::ManagedPointer<transaction::TransactionContext> txn, proc_oid_t proc_oid) {
  auto oid_pri = procs_oid_index_->GetProjectedRowInitializer();
  auto *const buffer = common::AllocationUtil::AllocateAligned(pg_proc_ptr_pri_.ProjectedRowSize());

  // Look for the procedure in pg_proc_oid_index.
  std::vector<storage::TupleSlot> index_results;
  {
    auto *const key_pr = oid_pri.InitializeRow(buffer);
    key_pr->Set<proc_oid_t, false>(0, proc_oid, false);
    procs_oid_index_->ScanKey(*txn, *key_pr, &index_results);
    NOISEPAGE_ASSERT(
        index_results.size() == 1,
        "Incorrect number of results from index scan. Expect 1 because it's a unique index. 0 implies that function "
        "was called with an oid that doesn't exist in the Catalog, which implies a programmer error. There's no"
        "reasonable code path for this to be called on an oid that isn't present.");
  }

  auto *select_pr = pg_proc_ptr_pri_.InitializeRow(buffer);
  const auto result UNUSED_ATTRIBUTE = procs_->Select(txn, index_results[0], select_pr);
  NOISEPAGE_ASSERT(result, "Index already verified visibility. This shouldn't fail.");

  auto *ptr_ptr = (reinterpret_cast<void **>(select_pr->AccessWithNullCheck(0)));
  NOISEPAGE_ASSERT(nullptr != ptr_ptr, "GetProcCtxPtr called on an invalid OID or before SetProcCtxPtr.");
  execution::functions::FunctionContext *ptr = *reinterpret_cast<execution::functions::FunctionContext **>(ptr_ptr);

  delete[] buffer;
  return common::ManagedPointer<execution::functions::FunctionContext>(ptr);
}

proc_oid_t PgProcImpl::GetProcOid(const common::ManagedPointer<transaction::TransactionContext> txn,
                                  const common::ManagedPointer<DatabaseCatalog> dbc, const namespace_oid_t procns,
                                  const std::string &procname, const std::vector<type_oid_t> &arg_types) {
  auto name_pri = procs_name_index_->GetProjectedRowInitializer();
  byte *const buffer = common::AllocationUtil::AllocateAligned(pg_proc_all_cols_pri_.ProjectedRowSize());

  // Look for the procedure in pg_proc_name_index.
  std::vector<storage::TupleSlot> results;
  {
    auto name_pr = name_pri.InitializeRow(buffer);
    auto name_map = procs_name_index_->GetKeyOidToOffsetMap();

    auto name_varlen = storage::StorageUtil::CreateVarlen(procname);
    name_pr->Set<namespace_oid_t, false>(name_map[indexkeycol_oid_t(1)], procns, false);
    name_pr->Set<storage::VarlenEntry, false>(name_map[indexkeycol_oid_t(2)], name_varlen, false);
    procs_name_index_->ScanKey(*txn, *name_pr, &results);

    if (name_varlen.NeedReclaim()) {
      delete[] name_varlen.Content();
    }
  }

  proc_oid_t ret = INVALID_PROC_OID;
  std::vector<proc_oid_t> matching_functions;

  if (!results.empty()) {
    const std::vector<type_oid_t> variadic = {dbc->GetTypeOidForType(type::TypeId::VARIADIC)};
    auto variadic_varlen = storage::StorageUtil::CreateVarlen(variadic);
    auto all_arg_types_varlen = storage::StorageUtil::CreateVarlen(arg_types);

    // Search through the results and check if any match the parsed function by argument types.
    for (auto &tuple : results) {
      auto table_pr = pg_proc_all_cols_pri_.InitializeRow(buffer);
      bool UNUSED_ATTRIBUTE visible = procs_->Select(txn, tuple, table_pr);

      // "PROARGTYPES ... represents the call signature of the function". Check only input arguments.
      // https://www.postgresql.org/docs/12/catalog-pg-proc.html
      auto &pm = pg_proc_all_cols_prm_;
      auto ind_all_arg_types = *table_pr->Get<storage::VarlenEntry, false>(pm[PgProc::PROARGTYPES_COL_OID], nullptr);

      // Variadic functions will match any argument type as long as there are one or more arguments.
      bool matches_exactly = ind_all_arg_types == all_arg_types_varlen;
      bool is_variadic = ind_all_arg_types == variadic_varlen && !arg_types.empty();

      if (matches_exactly || is_variadic) {
        auto proc_oid = *table_pr->Get<proc_oid_t, false>(pm[PgProc::PROOID_COL_OID], nullptr);
        matching_functions.push_back(proc_oid);
        break;
      }
    }
    if (variadic_varlen.NeedReclaim()) {
      delete[] variadic_varlen.Content();
    }
    if (all_arg_types_varlen.NeedReclaim()) {
      delete[] all_arg_types_varlen.Content();
    }
  }

  delete[] buffer;

  if (matching_functions.size() == 1) {
    ret = matching_functions[0];
  } else if (matching_functions.size() > 1) {
    // TODO(WAN): See #1361 for a discussion on whether we can avoid this
    // TODO(Joe Koshakow) would be nice to to include the parsed arg types of the function and the arg types that it
    // matches with
    throw BINDER_EXCEPTION(
        fmt::format(
            "Ambiguous function \"{}\", with given types. It matches multiple function signatures in the catalog",
            procname),
        common::ErrorCode::ERRCODE_DUPLICATE_FUNCTION);
  }

  return ret;
}

void PgProcImpl::BootstrapProcs(const common::ManagedPointer<transaction::TransactionContext> txn,
                                const common::ManagedPointer<DatabaseCatalog> dbc) {
<<<<<<< HEAD
  auto dec_type = dbc->GetTypeOidForType(type::TypeId::DECIMAL);
  auto int_type = dbc->GetTypeOidForType(type::TypeId::INTEGER);

  dbc->CreateProcedure(txn, postgres::PgProc::EXP_PRO_OID, "exp", postgres::PgLanguage::INTERNAL_LANGUAGE_OID,
                       postgres::NAMESPACE_DEFAULT_NAMESPACE_OID, {"num"}, {dec_type}, {dec_type}, {}, dec_type, "",
                       true);

  dbc->CreateProcedure(txn, postgres::PgProc::ATAN2_PRO_OID, "atan2", postgres::PgLanguage::INTERNAL_LANGUAGE_OID,
                       postgres::NAMESPACE_DEFAULT_NAMESPACE_OID, {"y", "x"}, {dec_type, dec_type},
                       {dec_type, dec_type}, {}, dec_type, "", true);

  dbc->CreateProcedure(txn, postgres::PgProc::ABS_REAL_PRO_OID, "abs", postgres::PgLanguage::INTERNAL_LANGUAGE_OID,
                       postgres::NAMESPACE_DEFAULT_NAMESPACE_OID, {"y"}, {dec_type}, {dec_type}, {}, dec_type, "",
                       true);

  dbc->CreateProcedure(txn, postgres::PgProc::ABS_INT_PRO_OID, "abs", postgres::PgLanguage::INTERNAL_LANGUAGE_OID,
                       postgres::NAMESPACE_DEFAULT_NAMESPACE_OID, {"y"}, {int_type}, {int_type}, {}, int_type, "",
                       true);

  dbc->CreateProcedure(txn, postgres::PgProc::MOD_PRO_OID, "mod", postgres::PgLanguage::INTERNAL_LANGUAGE_OID,
                       postgres::NAMESPACE_DEFAULT_NAMESPACE_OID, {"y", "x"}, {dec_type, dec_type},
                       {dec_type, dec_type}, {}, dec_type, "", true);

  dbc->CreateProcedure(txn, postgres::PgProc::INTMOD_PRO_OID, "mod", postgres::PgLanguage::INTERNAL_LANGUAGE_OID,
                       postgres::NAMESPACE_DEFAULT_NAMESPACE_OID, {"y", "x"}, {int_type, int_type},
                       {int_type, int_type}, {}, int_type, "", true);

  dbc->CreateProcedure(txn, postgres::PgProc::ROUND2_PRO_OID, "round", postgres::PgLanguage::INTERNAL_LANGUAGE_OID,
                       postgres::NAMESPACE_DEFAULT_NAMESPACE_OID, {"y", "x"}, {dec_type, int_type},
                       {dec_type, int_type}, {}, dec_type, "", true);

  dbc->CreateProcedure(txn, postgres::PgProc::POW_PRO_OID, "pow", postgres::PgLanguage::INTERNAL_LANGUAGE_OID,
                       postgres::NAMESPACE_DEFAULT_NAMESPACE_OID, {"y", "x"}, {dec_type, dec_type},
                       {dec_type, dec_type}, {}, dec_type, "", true);

#define BOOTSTRAP_TRIG_FN(str_name, pro_oid, builtin)                                                                  \
  dbc->CreateProcedure(txn, pro_oid, str_name, postgres::PgLanguage::INTERNAL_LANGUAGE_OID,                            \
                       postgres::NAMESPACE_DEFAULT_NAMESPACE_OID, {"theta"}, {dec_type}, {dec_type}, {}, dec_type, "", \
                       true);

  BOOTSTRAP_TRIG_FN("acos", postgres::PgProc::ACOS_PRO_OID, execution::ast::Builtin::ACos)

  BOOTSTRAP_TRIG_FN("asin", postgres::PgProc::ASIN_PRO_OID, execution::ast::Builtin::ASin)

  BOOTSTRAP_TRIG_FN("atan", postgres::PgProc::ATAN_PRO_OID, execution::ast::Builtin::ATan)

  BOOTSTRAP_TRIG_FN("cos", postgres::PgProc::COS_PRO_OID, execution::ast::Builtin::Cos)

  BOOTSTRAP_TRIG_FN("sin", postgres::PgProc::SIN_PRO_OID, execution::ast::Builtin::Sin)

  BOOTSTRAP_TRIG_FN("tan", postgres::PgProc::TAN_PRO_OID, execution::ast::Builtin::Tan)

  BOOTSTRAP_TRIG_FN("cosh", postgres::PgProc::COSH_PRO_OID, execution::ast::Builtin::Cosh)

  BOOTSTRAP_TRIG_FN("sinh", postgres::PgProc::SINH_PRO_OID, execution::ast::Builtin::Sinh)

  BOOTSTRAP_TRIG_FN("tanh", postgres::PgProc::TANH_PRO_OID, execution::ast::Builtin::Tanh)

  BOOTSTRAP_TRIG_FN("cot", postgres::PgProc::COT_PRO_OID, execution::ast::Builtin::Cot)

  BOOTSTRAP_TRIG_FN("ceil", postgres::PgProc::CEIL_PRO_OID, execution::ast::Builtin::Ceil)

  BOOTSTRAP_TRIG_FN("floor", postgres::PgProc::FLOOR_PRO_OID, execution::ast::Builtin::Floor)

  BOOTSTRAP_TRIG_FN("truncate", postgres::PgProc::TRUNCATE_PRO_OID, execution::ast::Builtin::Truncate)

  BOOTSTRAP_TRIG_FN("log10", postgres::PgProc::LOG10_PRO_OID, execution::ast::Builtin::Log10)

  BOOTSTRAP_TRIG_FN("log2", postgres::PgProc::LOG2_PRO_OID, execution::ast::Builtin::Log2)

  BOOTSTRAP_TRIG_FN("sqrt", postgres::PgProc::SQRT_PRO_OID, execution::ast::Builtin::Sqrt)

  BOOTSTRAP_TRIG_FN("cbrt", postgres::PgProc::CBRT_PRO_OID, execution::ast::Builtin::Cbrt)

  BOOTSTRAP_TRIG_FN("round", postgres::PgProc::ROUND_PRO_OID, execution::ast::Builtin::Round)

#undef BOOTSTRAP_TRIG_FN

  const auto str_type = dbc->GetTypeOidForType(type::TypeId::VARCHAR);
  const auto real_type = dbc->GetTypeOidForType(type::TypeId::DECIMAL);
  const auto date_type = dbc->GetTypeOidForType(type::TypeId::DATE);
  const auto bool_type = dbc->GetTypeOidForType(type::TypeId::BOOLEAN);
  const auto variadic_type = dbc->GetTypeOidForType(type::TypeId::VARIADIC);

  dbc->CreateProcedure(txn, postgres::PgProc::NP_RUNNERS_EMIT_INT_PRO_OID, "nprunnersemitint",
                       postgres::PgLanguage::INTERNAL_LANGUAGE_OID, postgres::NAMESPACE_DEFAULT_NAMESPACE_OID,
                       {"num_tuples", "num_cols", "num_int_cols", "num_real_cols"},
                       {int_type, int_type, int_type, int_type}, {int_type, int_type, int_type, int_type},
                       {postgres::PgProc::ArgModes::IN, postgres::PgProc::ArgModes::IN, postgres::PgProc::ArgModes::IN,
                        postgres::PgProc::ArgModes::IN},
                       int_type, "", false);

  dbc->CreateProcedure(txn, postgres::PgProc::NP_RUNNERS_EMIT_REAL_PRO_OID, "nprunnersemitreal",
                       postgres::PgLanguage::INTERNAL_LANGUAGE_OID, postgres::NAMESPACE_DEFAULT_NAMESPACE_OID,
                       {"num_tuples", "num_cols", "num_int_cols", "num_real_cols"},
                       {int_type, int_type, int_type, int_type}, {int_type, int_type, int_type, int_type},
                       {postgres::PgProc::ArgModes::IN, postgres::PgProc::ArgModes::IN, postgres::PgProc::ArgModes::IN,
                        postgres::PgProc::ArgModes::IN},
                       real_type, "", false);

  dbc->CreateProcedure(txn, postgres::PgProc::NP_RUNNERS_DUMMY_INT_PRO_OID, "nprunnersdummyint",
                       postgres::PgLanguage::INTERNAL_LANGUAGE_OID, postgres::NAMESPACE_DEFAULT_NAMESPACE_OID, {}, {},
                       {}, {}, int_type, "", false);

  dbc->CreateProcedure(txn, postgres::PgProc::NP_RUNNERS_DUMMY_REAL_PRO_OID, "nprunnersdummyreal",
                       postgres::PgLanguage::INTERNAL_LANGUAGE_OID, postgres::NAMESPACE_DEFAULT_NAMESPACE_OID, {}, {},
                       {}, {}, real_type, "", false);

  dbc->CreateProcedure(txn, postgres::PgProc::ASCII_PRO_OID, "ascii", postgres::PgLanguage::INTERNAL_LANGUAGE_OID,
                       postgres::NAMESPACE_DEFAULT_NAMESPACE_OID, {"str"}, {str_type}, {str_type}, {}, int_type, "",
                       true);

  dbc->CreateProcedure(txn, postgres::PgProc::CHR_PRO_OID, "chr", postgres::PgLanguage::INTERNAL_LANGUAGE_OID,
                       postgres::NAMESPACE_DEFAULT_NAMESPACE_OID, {"num"}, {int_type}, {int_type}, {}, str_type, "",
                       true);

  dbc->CreateProcedure(txn, postgres::PgProc::CHARLENGTH_PRO_OID, "char_length",
                       postgres::PgLanguage::INTERNAL_LANGUAGE_OID, postgres::NAMESPACE_DEFAULT_NAMESPACE_OID, {"str"},
                       {str_type}, {str_type}, {}, int_type, "", true);

  dbc->CreateProcedure(txn, postgres::PgProc::LOWER_PRO_OID, "lower", postgres::PgLanguage::INTERNAL_LANGUAGE_OID,
                       postgres::NAMESPACE_DEFAULT_NAMESPACE_OID, {"str"}, {str_type}, {str_type}, {}, str_type, "",
                       true);

  dbc->CreateProcedure(txn, postgres::PgProc::UPPER_PRO_OID, "upper", postgres::PgLanguage::INTERNAL_LANGUAGE_OID,
                       postgres::NAMESPACE_DEFAULT_NAMESPACE_OID, {"str"}, {str_type}, {str_type}, {}, str_type, "",
                       true);

  dbc->CreateProcedure(txn, postgres::PgProc::INITCAP_PRO_OID, "initcap", postgres::PgLanguage::INTERNAL_LANGUAGE_OID,
                       postgres::NAMESPACE_DEFAULT_NAMESPACE_OID, {"str"}, {str_type}, {str_type}, {}, str_type, "",
                       true);

  dbc->CreateProcedure(txn, postgres::PgProc::VERSION_PRO_OID, "version", postgres::PgLanguage::INTERNAL_LANGUAGE_OID,
                       postgres::NAMESPACE_DEFAULT_NAMESPACE_OID, {}, {}, {}, {}, str_type, "", false);

  dbc->CreateProcedure(txn, postgres::PgProc::SPLIT_PART_PRO_OID, "split_part",
                       postgres::PgLanguage::INTERNAL_LANGUAGE_OID, postgres::NAMESPACE_DEFAULT_NAMESPACE_OID,
                       {"str", "delim", "field"}, {str_type, str_type, int_type}, {str_type, str_type, int_type}, {},
                       str_type, "", true);

  dbc->CreateProcedure(txn, postgres::PgProc::LENGTH_PRO_OID, "length", postgres::PgLanguage::INTERNAL_LANGUAGE_OID,
                       postgres::NAMESPACE_DEFAULT_NAMESPACE_OID, {"str"}, {str_type}, {str_type}, {}, int_type, "",
                       true);

  dbc->CreateProcedure(txn, postgres::PgProc::STARTSWITH_PRO_OID, "starts_with",
                       postgres::PgLanguage::INTERNAL_LANGUAGE_OID, postgres::NAMESPACE_DEFAULT_NAMESPACE_OID,
                       {"str", "start"}, {str_type, str_type}, {str_type, str_type}, {}, bool_type, "", true);

  dbc->CreateProcedure(txn, postgres::PgProc::SUBSTR_PRO_OID, "substr", postgres::PgLanguage::INTERNAL_LANGUAGE_OID,
                       postgres::NAMESPACE_DEFAULT_NAMESPACE_OID, {"str", "pos", "len"}, {str_type, int_type, int_type},
                       {str_type, int_type, int_type}, {}, str_type, "", true);

  dbc->CreateProcedure(txn, postgres::PgProc::REVERSE_PRO_OID, "reverse", postgres::PgLanguage::INTERNAL_LANGUAGE_OID,
                       postgres::NAMESPACE_DEFAULT_NAMESPACE_OID, {"str"}, {str_type}, {str_type}, {}, str_type, "",
                       true);

  dbc->CreateProcedure(txn, postgres::PgProc::LEFT_PRO_OID, "left", postgres::PgLanguage::INTERNAL_LANGUAGE_OID,
                       postgres::NAMESPACE_DEFAULT_NAMESPACE_OID, {"str", "int"}, {str_type, int_type},
                       {str_type, int_type}, {}, str_type, "", true);

  dbc->CreateProcedure(txn, postgres::PgProc::RIGHT_PRO_OID, "right", postgres::PgLanguage::INTERNAL_LANGUAGE_OID,
                       postgres::NAMESPACE_DEFAULT_NAMESPACE_OID, {"str", "int"}, {str_type, int_type},
                       {str_type, int_type}, {}, str_type, "", true);

  dbc->CreateProcedure(txn, postgres::PgProc::REPEAT_PRO_OID, "repeat", postgres::PgLanguage::INTERNAL_LANGUAGE_OID,
                       postgres::NAMESPACE_DEFAULT_NAMESPACE_OID, {"str", "int"}, {str_type, int_type},
                       {str_type, int_type}, {}, str_type, "", true);

  dbc->CreateProcedure(txn, postgres::PgProc::TRIM_PRO_OID, "btrim", postgres::PgLanguage::INTERNAL_LANGUAGE_OID,
                       postgres::NAMESPACE_DEFAULT_NAMESPACE_OID, {"str"}, {str_type}, {str_type}, {}, str_type, "",
                       true);

  dbc->CreateProcedure(txn, postgres::PgProc::TRIM2_PRO_OID, "btrim", postgres::PgLanguage::INTERNAL_LANGUAGE_OID,
                       postgres::NAMESPACE_DEFAULT_NAMESPACE_OID, {"str", "str"}, {str_type, str_type},
                       {str_type, str_type}, {}, str_type, "", true);

  dbc->CreateProcedure(txn, postgres::PgProc::CONCAT_PRO_OID, "concat", postgres::PgLanguage::INTERNAL_LANGUAGE_OID,
                       postgres::NAMESPACE_DEFAULT_NAMESPACE_OID, {"str"}, {variadic_type}, {variadic_type}, {},
                       str_type, "", true);

  dbc->CreateProcedure(txn, postgres::PgProc::DATE_PART_PRO_OID, "date_part",
                       postgres::PgLanguage::INTERNAL_LANGUAGE_OID, postgres::NAMESPACE_DEFAULT_NAMESPACE_OID,
                       {"date, date_part_type"}, {date_type, int_type}, {date_type, int_type}, {}, int_type, "", false);

  dbc->CreateProcedure(txn, postgres::PgProc::POSITION_PRO_OID, "position", postgres::PgLanguage::INTERNAL_LANGUAGE_OID,
                       postgres::NAMESPACE_DEFAULT_NAMESPACE_OID, {"str1", "str2"}, {str_type, str_type},
                       {str_type, str_type}, {}, int_type, "", true);

  dbc->CreateProcedure(txn, postgres::PgProc::LPAD_PRO_OID, "lpad", postgres::PgLanguage::INTERNAL_LANGUAGE_OID,
                       postgres::NAMESPACE_DEFAULT_NAMESPACE_OID, {"str", "len", "pad"}, {str_type, dec_type, str_type},
                       {str_type, int_type, str_type}, {}, str_type, "", true);

  dbc->CreateProcedure(txn, postgres::PgProc::LPAD2_PRO_OID, "lpad", postgres::PgLanguage::INTERNAL_LANGUAGE_OID,
                       postgres::NAMESPACE_DEFAULT_NAMESPACE_OID, {"str", "len"}, {str_type, dec_type},
                       {str_type, int_type}, {}, str_type, "", true);

  dbc->CreateProcedure(txn, postgres::PgProc::LTRIM2ARG_PRO_OID, "ltrim", postgres::PgLanguage::INTERNAL_LANGUAGE_OID,
                       postgres::NAMESPACE_DEFAULT_NAMESPACE_OID, {"str", "chars"}, {str_type, str_type},
                       {str_type, str_type}, {}, str_type, "", true);

  dbc->CreateProcedure(txn, postgres::PgProc::LTRIM1ARG_PRO_OID, "ltrim", postgres::PgLanguage::INTERNAL_LANGUAGE_OID,
                       postgres::NAMESPACE_DEFAULT_NAMESPACE_OID, {"str"}, {str_type}, {str_type}, {}, str_type, "",
                       true);

  dbc->CreateProcedure(txn, postgres::PgProc::RPAD_PRO_OID, "rpad", postgres::PgLanguage::INTERNAL_LANGUAGE_OID,
                       postgres::NAMESPACE_DEFAULT_NAMESPACE_OID, {"str", "len", "pad"}, {str_type, dec_type, str_type},
                       {str_type, int_type, str_type}, {}, str_type, "", true);

  dbc->CreateProcedure(txn, postgres::PgProc::RPAD2_PRO_OID, "rpad", postgres::PgLanguage::INTERNAL_LANGUAGE_OID,
                       postgres::NAMESPACE_DEFAULT_NAMESPACE_OID, {"str", "len"}, {str_type, dec_type},
                       {str_type, int_type}, {}, str_type, "", true);

  dbc->CreateProcedure(txn, postgres::PgProc::RTRIM2ARG_PRO_OID, "rtrim", postgres::PgLanguage::INTERNAL_LANGUAGE_OID,
                       postgres::NAMESPACE_DEFAULT_NAMESPACE_OID, {"str", "chars"}, {str_type, str_type},
                       {str_type, str_type}, {}, str_type, "", true);

  dbc->CreateProcedure(txn, postgres::PgProc::RTRIM1ARG_PRO_OID, "rtrim", postgres::PgLanguage::INTERNAL_LANGUAGE_OID,
                       postgres::NAMESPACE_DEFAULT_NAMESPACE_OID, {"str"}, {str_type}, {str_type}, {}, str_type, "",
                       true);
=======
  const auto DEC = dbc->GetTypeOidForType(type::TypeId::DECIMAL);   // NOLINT
  const auto INT = dbc->GetTypeOidForType(type::TypeId::INTEGER);   // NOLINT
  const auto STR = dbc->GetTypeOidForType(type::TypeId::VARCHAR);   // NOLINT
  const auto REAL = dbc->GetTypeOidForType(type::TypeId::DECIMAL);  // NOLINT
  const auto DATE = dbc->GetTypeOidForType(type::TypeId::DATE);     // NOLINT
  const auto BOOL = dbc->GetTypeOidForType(type::TypeId::BOOLEAN);  // NOLINT
  const auto VAR = dbc->GetTypeOidForType(type::TypeId::VARIADIC);  // NOLINT

  auto create_fn = [&](const std::string &procname, const std::vector<std::string> &args,
                       const std::vector<type_oid_t> &arg_types, const std::vector<type_oid_t> &all_arg_types,
                       type_oid_t rettype, bool is_aggregate) {
    CreateProcedure(txn, proc_oid_t{dbc->next_oid_++}, procname, INTERNAL_LANGUAGE_OID, NAMESPACE_DEFAULT_NAMESPACE_OID,
                    args, arg_types, all_arg_types, {}, rettype, "", true);
  };

  lowest_builtin_proc_oid_ = proc_oid_t(dbc->next_oid_.load());

  // Math functions.
  create_fn("abs", {"x"}, {DEC}, {DEC}, DEC, true);
  create_fn("abs", {"n"}, {INT}, {INT}, INT, true);
  create_fn("ceil", {"x"}, {DEC}, {DEC}, DEC, true);
  create_fn("cbrt", {"x"}, {DEC}, {DEC}, DEC, true);
  create_fn("exp", {"x"}, {DEC}, {DEC}, DEC, true);
  create_fn("floor", {"x"}, {DEC}, {DEC}, DEC, true);
  create_fn("log10", {"x"}, {DEC}, {DEC}, DEC, true);
  create_fn("log2", {"x"}, {DEC}, {DEC}, DEC, true);
  create_fn("mod", {"a", "b"}, {DEC, DEC}, {DEC, DEC}, DEC, true);
  create_fn("mod", {"a", "b"}, {INT, INT}, {INT, INT}, INT, true);
  create_fn("pow", {"x", "y"}, {DEC, DEC}, {DEC, DEC}, DEC, true);
  create_fn("round", {"x", "n"}, {DEC, INT}, {DEC, INT}, DEC, true);
  create_fn("round", {"x"}, {DEC}, {DEC}, DEC, true);
  create_fn("sqrt", {"x"}, {DEC}, {DEC}, DEC, true);
  create_fn("truncate", {"x"}, {DEC}, {DEC}, DEC, true);

  // Trig functions.
  create_fn("acos", {"x"}, {DEC}, {DEC}, DEC, true);
  create_fn("asin", {"x"}, {DEC}, {DEC}, DEC, true);
  create_fn("atan", {"x"}, {DEC}, {DEC}, DEC, true);
  create_fn("atan2", {"y", "x"}, {DEC, DEC}, {DEC, DEC}, DEC, true);
  create_fn("cos", {"x"}, {DEC}, {DEC}, DEC, true);
  create_fn("cosh", {"x"}, {DEC}, {DEC}, DEC, true);
  create_fn("cot", {"x"}, {DEC}, {DEC}, DEC, true);
  create_fn("sin", {"x"}, {DEC}, {DEC}, DEC, true);
  create_fn("sinh", {"x"}, {DEC}, {DEC}, DEC, true);
  create_fn("tan", {"x"}, {DEC}, {DEC}, DEC, true);
  create_fn("tanh", {"x"}, {DEC}, {DEC}, DEC, true);

  // String functions.
  create_fn("ascii", {"s"}, {STR}, {STR}, INT, true);
  create_fn("btrim", {"s"}, {STR}, {STR}, STR, true);
  create_fn("btrim", {"s", "s"}, {STR, STR}, {STR, STR}, STR, true);
  create_fn("char_length", {"s"}, {STR}, {STR}, INT, true);
  create_fn("chr", {"n"}, {INT}, {INT}, STR, true);
  create_fn("concat", {"s"}, {VAR}, {VAR}, STR, true);
  create_fn("initcap", {"s"}, {STR}, {STR}, STR, true);
  create_fn("lower", {"s"}, {STR}, {STR}, STR, true);
  create_fn("left", {"s", "n"}, {STR, INT}, {STR, INT}, STR, true);
  create_fn("length", {"s"}, {STR}, {STR}, INT, true);
  create_fn("lpad", {"s", "len"}, {STR, INT}, {STR, INT}, STR, true);
  create_fn("lpad", {"s", "len", "pad"}, {STR, INT, STR}, {STR, INT, STR}, STR, true);
  create_fn("ltrim", {"s"}, {STR}, {STR}, STR, true);
  create_fn("ltrim", {"s", "chars"}, {STR, STR}, {STR, STR}, STR, true);
  create_fn("position", {"s1", "s2"}, {STR, STR}, {STR, STR}, INT, true);
  create_fn("repeat", {"s", "n"}, {STR, INT}, {STR, INT}, STR, true);
  create_fn("reverse", {"s"}, {STR}, {STR}, STR, true);
  create_fn("right", {"s", "n"}, {STR, INT}, {STR, INT}, STR, true);
  create_fn("rpad", {"s", "len"}, {STR, INT}, {STR, INT}, STR, true);
  create_fn("rpad", {"s", "len", "pad"}, {STR, INT, STR}, {STR, INT, STR}, STR, true);
  create_fn("rtrim", {"s"}, {STR}, {STR}, STR, true);
  create_fn("rtrim", {"s", "chars"}, {STR, STR}, {STR, STR}, STR, true);
  create_fn("split_part", {"s", "delim", "field"}, {STR, STR, INT}, {STR, STR, INT}, STR, true);
  create_fn("starts_with", {"s", "start"}, {STR, STR}, {STR, STR}, BOOL, true);
  create_fn("substr", {"s", "pos", "len"}, {STR, INT, INT}, {STR, INT, INT}, STR, true);
  create_fn("upper", {"s"}, {STR}, {STR}, STR, true);

  // Other functions.
  create_fn("date_part", {"date, date_part_type"}, {DATE, INT}, {DATE, INT}, INT, false);
  create_fn("version", {}, {}, {}, STR, false);

  CreateProcedure(
      txn, proc_oid_t{dbc->next_oid_++}, "nprunnersemitint", INTERNAL_LANGUAGE_OID, NAMESPACE_DEFAULT_NAMESPACE_OID,
      {"num_tuples", "num_cols", "num_int_cols", "num_real_cols"}, {INT, INT, INT, INT}, {INT, INT, INT, INT},
      {PgProc::ArgModes::IN, PgProc::ArgModes::IN, PgProc::ArgModes::IN, PgProc::ArgModes::IN}, INT, "", false);
  CreateProcedure(
      txn, proc_oid_t{dbc->next_oid_++}, "nprunnersemitreal", INTERNAL_LANGUAGE_OID, NAMESPACE_DEFAULT_NAMESPACE_OID,
      {"num_tuples", "num_cols", "num_int_cols", "num_real_cols"}, {INT, INT, INT, INT}, {INT, INT, INT, INT},
      {PgProc::ArgModes::IN, PgProc::ArgModes::IN, PgProc::ArgModes::IN, PgProc::ArgModes::IN}, REAL, "", false);
  CreateProcedure(txn, proc_oid_t{dbc->next_oid_++}, "nprunnersdummyint", INTERNAL_LANGUAGE_OID,
                  NAMESPACE_DEFAULT_NAMESPACE_OID, {}, {}, {}, {}, INT, "", false);
  CreateProcedure(txn, proc_oid_t{dbc->next_oid_++}, "nprunnersdummyreal", INTERNAL_LANGUAGE_OID,
                  NAMESPACE_DEFAULT_NAMESPACE_OID, {}, {}, {}, {}, REAL, "", false);

  highest_builtin_proc_oid_ = proc_oid_t(dbc->next_oid_.load());
>>>>>>> 1dfc4d51

  BootstrapProcContexts(txn, dbc);
}

void PgProcImpl::BootstrapProcContext(const common::ManagedPointer<transaction::TransactionContext> txn,
                                      const common::ManagedPointer<DatabaseCatalog> dbc, std::string &&func_name,
                                      const type::TypeId func_ret_type, std::vector<type::TypeId> &&arg_types,
                                      const execution::ast::Builtin builtin, const bool is_exec_ctx_required) {
  std::vector<type_oid_t> arg_type_oids;
  arg_type_oids.reserve(arg_types.size());
  for (const auto type : arg_types) {
    arg_type_oids.emplace_back(dbc->GetTypeOidForType(type));
  }
  const proc_oid_t proc_oid = GetProcOid(txn, dbc, NAMESPACE_DEFAULT_NAMESPACE_OID, func_name, arg_type_oids);
  const auto *const func_context = new execution::functions::FunctionContext(
      std::move(func_name), func_ret_type, std::move(arg_types), builtin, is_exec_ctx_required);
  const auto retval UNUSED_ATTRIBUTE = dbc->SetProcCtxPtr(txn, proc_oid, func_context);
  NOISEPAGE_ASSERT(retval, "Bootstrap operations should not fail");
}

void PgProcImpl::BootstrapProcContexts(const common::ManagedPointer<transaction::TransactionContext> txn,
                                       const common::ManagedPointer<DatabaseCatalog> dbc) {
  auto DEC = type::TypeId::DECIMAL;  // NOLINT
  auto INT = type::TypeId::INTEGER;  // NOLINT
  auto VAR = type::TypeId::VARCHAR;  // NOLINT

  auto create_fn = [&](std::string &&func_name, type::TypeId func_ret_type, std::vector<type::TypeId> &&arg_types,
                       execution::ast::Builtin builtin, bool is_exec_ctx_required) {
    BootstrapProcContext(txn, dbc, std::move(func_name), func_ret_type, std::move(arg_types), builtin,
                         is_exec_ctx_required);
  };

  // Math functions.
  create_fn("abs", DEC, {DEC}, execution::ast::Builtin::Abs, false);
  create_fn("abs", INT, {INT}, execution::ast::Builtin::Abs, false);
  create_fn("ceil", DEC, {DEC}, execution::ast::Builtin::Ceil, false);
  create_fn("cbrt", DEC, {DEC}, execution::ast::Builtin::Cbrt, false);
  create_fn("exp", DEC, {DEC}, execution::ast::Builtin::Exp, true);
  create_fn("floor", DEC, {DEC}, execution::ast::Builtin::Floor, false);
  create_fn("log10", DEC, {DEC}, execution::ast::Builtin::Log10, false);
  create_fn("log2", DEC, {DEC}, execution::ast::Builtin::Log2, false);
  create_fn("mod", DEC, {DEC, DEC}, execution::ast::Builtin::Mod, false);
  create_fn("mod", INT, {INT, INT}, execution::ast::Builtin::Mod, false);
  create_fn("pow", DEC, {DEC, DEC}, execution::ast::Builtin::Pow, false);
  create_fn("round", DEC, {DEC}, execution::ast::Builtin::Round, false);
  create_fn("round", DEC, {DEC, INT}, execution::ast::Builtin::Round2, false);
  create_fn("sqrt", DEC, {DEC}, execution::ast::Builtin::Sqrt, false);
  create_fn("truncate", DEC, {DEC}, execution::ast::Builtin::Truncate, false);

  // Trig functions.
  create_fn("acos", DEC, {DEC}, execution::ast::Builtin::ACos, false);
  create_fn("asin", DEC, {DEC}, execution::ast::Builtin::ASin, false);
  create_fn("atan", DEC, {DEC}, execution::ast::Builtin::ATan, false);
  create_fn("atan2", DEC, {DEC, DEC}, execution::ast::Builtin::ATan2, false);
  create_fn("cos", DEC, {DEC}, execution::ast::Builtin::Cos, false);
  create_fn("cosh", DEC, {DEC}, execution::ast::Builtin::Cosh, false);
  create_fn("cot", DEC, {DEC}, execution::ast::Builtin::Cot, false);
  create_fn("sin", DEC, {DEC}, execution::ast::Builtin::Sin, false);
  create_fn("sinh", DEC, {DEC}, execution::ast::Builtin::Sinh, false);
  create_fn("tan", DEC, {DEC}, execution::ast::Builtin::Tan, false);
  create_fn("tanh", DEC, {DEC}, execution::ast::Builtin::Tanh, false);

  // String functions.
  create_fn("ascii", INT, {VAR}, execution::ast::Builtin::ASCII, true);
  create_fn("btrim", VAR, {VAR}, execution::ast::Builtin::Trim, true);
  create_fn("btrim", VAR, {VAR, VAR}, execution::ast::Builtin::Trim2, true);
  create_fn("concat", VAR, {VAR}, execution::ast::Builtin::Concat, true);
  create_fn("char_length", INT, {VAR}, execution::ast::Builtin::CharLength, true);
  create_fn("chr", VAR, {INT}, execution::ast::Builtin::Chr, true);
  create_fn("initcap", VAR, {VAR}, execution::ast::Builtin::InitCap, true);
  create_fn("lower", VAR, {VAR}, execution::ast::Builtin::Lower, true);
  create_fn("left", VAR, {VAR, INT}, execution::ast::Builtin::Left, true);
  create_fn("length", INT, {VAR}, execution::ast::Builtin::Length, true);
  create_fn("lpad", VAR, {VAR, INT, VAR}, execution::ast::Builtin::Lpad, true);
  create_fn("lpad", VAR, {VAR, INT}, execution::ast::Builtin::Lpad, true);
  create_fn("ltrim", VAR, {VAR, VAR}, execution::ast::Builtin::Ltrim, true);
  create_fn("ltrim", VAR, {VAR}, execution::ast::Builtin::Ltrim, true);
  create_fn("position", INT, {VAR, VAR}, execution::ast::Builtin::Position, true);
  create_fn("repeat", VAR, {VAR, INT}, execution::ast::Builtin::Repeat, true);
  create_fn("right", VAR, {VAR, INT}, execution::ast::Builtin::Right, true);
  create_fn("reverse", VAR, {VAR}, execution::ast::Builtin::Reverse, true);
  create_fn("rpad", VAR, {VAR, INT, VAR}, execution::ast::Builtin::Rpad, true);
  create_fn("rpad", VAR, {VAR, INT}, execution::ast::Builtin::Rpad, true);
  create_fn("rtrim", VAR, {VAR, VAR}, execution::ast::Builtin::Rtrim, true);
  create_fn("rtrim", VAR, {VAR}, execution::ast::Builtin::Rtrim, true);
  create_fn("split_part", VAR, {VAR, VAR, INT}, execution::ast::Builtin::SplitPart, true);
  create_fn("starts_with", type::TypeId::BOOLEAN, {VAR, VAR}, execution::ast::Builtin::StartsWith, true);
  create_fn("substr", VAR, {VAR, INT, INT}, execution::ast::Builtin::Substring, true);
  create_fn("upper", VAR, {VAR}, execution::ast::Builtin::Upper, true);

  // Other functions.
  create_fn("date_part", INT, {type::TypeId::DATE, INT}, execution::ast::Builtin::DatePart, false);
  create_fn("version", VAR, {}, execution::ast::Builtin::Version, true);

  create_fn("nprunnersemitint", INT, {INT, INT, INT, INT}, execution::ast::Builtin::NpRunnersEmitInt, true);
  create_fn("nprunnersemitreal", DEC, {INT, INT, INT, INT}, execution::ast::Builtin::NpRunnersEmitReal, true);
  create_fn("nprunnersdummyint", INT, {}, execution::ast::Builtin::NpRunnersDummyInt, true);
  create_fn("nprunnersdummyreal", DEC, {}, execution::ast::Builtin::NpRunnersDummyReal, true);
}

}  // namespace noisepage::catalog::postgres<|MERGE_RESOLUTION|>--- conflicted
+++ resolved
@@ -198,14 +198,10 @@
   NOISEPAGE_ASSERT(results.size() == 1, "More than one non-unique result found in unique index.");
 
   auto to_delete_slot = results[0];
-<<<<<<< HEAD
-  txn->StageDelete(db_oid_, postgres::PgLanguage::LANGUAGE_TABLE_OID, to_delete_slot);
-=======
->>>>>>> 1dfc4d51
 
   // Delete from pg_proc.
   {
-    txn->StageDelete(db_oid_, LANGUAGE_TABLE_OID, to_delete_slot);
+    txn->StageDelete(db_oid_, PgLanguage::LANGUAGE_TABLE_OID, to_delete_slot);
     if (!procs_->Delete(txn, to_delete_slot)) {
       // Someone else has a write-lock. Free the buffer and return false to indicate failure.
       delete[] buffer;
@@ -381,227 +377,6 @@
 
 void PgProcImpl::BootstrapProcs(const common::ManagedPointer<transaction::TransactionContext> txn,
                                 const common::ManagedPointer<DatabaseCatalog> dbc) {
-<<<<<<< HEAD
-  auto dec_type = dbc->GetTypeOidForType(type::TypeId::DECIMAL);
-  auto int_type = dbc->GetTypeOidForType(type::TypeId::INTEGER);
-
-  dbc->CreateProcedure(txn, postgres::PgProc::EXP_PRO_OID, "exp", postgres::PgLanguage::INTERNAL_LANGUAGE_OID,
-                       postgres::NAMESPACE_DEFAULT_NAMESPACE_OID, {"num"}, {dec_type}, {dec_type}, {}, dec_type, "",
-                       true);
-
-  dbc->CreateProcedure(txn, postgres::PgProc::ATAN2_PRO_OID, "atan2", postgres::PgLanguage::INTERNAL_LANGUAGE_OID,
-                       postgres::NAMESPACE_DEFAULT_NAMESPACE_OID, {"y", "x"}, {dec_type, dec_type},
-                       {dec_type, dec_type}, {}, dec_type, "", true);
-
-  dbc->CreateProcedure(txn, postgres::PgProc::ABS_REAL_PRO_OID, "abs", postgres::PgLanguage::INTERNAL_LANGUAGE_OID,
-                       postgres::NAMESPACE_DEFAULT_NAMESPACE_OID, {"y"}, {dec_type}, {dec_type}, {}, dec_type, "",
-                       true);
-
-  dbc->CreateProcedure(txn, postgres::PgProc::ABS_INT_PRO_OID, "abs", postgres::PgLanguage::INTERNAL_LANGUAGE_OID,
-                       postgres::NAMESPACE_DEFAULT_NAMESPACE_OID, {"y"}, {int_type}, {int_type}, {}, int_type, "",
-                       true);
-
-  dbc->CreateProcedure(txn, postgres::PgProc::MOD_PRO_OID, "mod", postgres::PgLanguage::INTERNAL_LANGUAGE_OID,
-                       postgres::NAMESPACE_DEFAULT_NAMESPACE_OID, {"y", "x"}, {dec_type, dec_type},
-                       {dec_type, dec_type}, {}, dec_type, "", true);
-
-  dbc->CreateProcedure(txn, postgres::PgProc::INTMOD_PRO_OID, "mod", postgres::PgLanguage::INTERNAL_LANGUAGE_OID,
-                       postgres::NAMESPACE_DEFAULT_NAMESPACE_OID, {"y", "x"}, {int_type, int_type},
-                       {int_type, int_type}, {}, int_type, "", true);
-
-  dbc->CreateProcedure(txn, postgres::PgProc::ROUND2_PRO_OID, "round", postgres::PgLanguage::INTERNAL_LANGUAGE_OID,
-                       postgres::NAMESPACE_DEFAULT_NAMESPACE_OID, {"y", "x"}, {dec_type, int_type},
-                       {dec_type, int_type}, {}, dec_type, "", true);
-
-  dbc->CreateProcedure(txn, postgres::PgProc::POW_PRO_OID, "pow", postgres::PgLanguage::INTERNAL_LANGUAGE_OID,
-                       postgres::NAMESPACE_DEFAULT_NAMESPACE_OID, {"y", "x"}, {dec_type, dec_type},
-                       {dec_type, dec_type}, {}, dec_type, "", true);
-
-#define BOOTSTRAP_TRIG_FN(str_name, pro_oid, builtin)                                                                  \
-  dbc->CreateProcedure(txn, pro_oid, str_name, postgres::PgLanguage::INTERNAL_LANGUAGE_OID,                            \
-                       postgres::NAMESPACE_DEFAULT_NAMESPACE_OID, {"theta"}, {dec_type}, {dec_type}, {}, dec_type, "", \
-                       true);
-
-  BOOTSTRAP_TRIG_FN("acos", postgres::PgProc::ACOS_PRO_OID, execution::ast::Builtin::ACos)
-
-  BOOTSTRAP_TRIG_FN("asin", postgres::PgProc::ASIN_PRO_OID, execution::ast::Builtin::ASin)
-
-  BOOTSTRAP_TRIG_FN("atan", postgres::PgProc::ATAN_PRO_OID, execution::ast::Builtin::ATan)
-
-  BOOTSTRAP_TRIG_FN("cos", postgres::PgProc::COS_PRO_OID, execution::ast::Builtin::Cos)
-
-  BOOTSTRAP_TRIG_FN("sin", postgres::PgProc::SIN_PRO_OID, execution::ast::Builtin::Sin)
-
-  BOOTSTRAP_TRIG_FN("tan", postgres::PgProc::TAN_PRO_OID, execution::ast::Builtin::Tan)
-
-  BOOTSTRAP_TRIG_FN("cosh", postgres::PgProc::COSH_PRO_OID, execution::ast::Builtin::Cosh)
-
-  BOOTSTRAP_TRIG_FN("sinh", postgres::PgProc::SINH_PRO_OID, execution::ast::Builtin::Sinh)
-
-  BOOTSTRAP_TRIG_FN("tanh", postgres::PgProc::TANH_PRO_OID, execution::ast::Builtin::Tanh)
-
-  BOOTSTRAP_TRIG_FN("cot", postgres::PgProc::COT_PRO_OID, execution::ast::Builtin::Cot)
-
-  BOOTSTRAP_TRIG_FN("ceil", postgres::PgProc::CEIL_PRO_OID, execution::ast::Builtin::Ceil)
-
-  BOOTSTRAP_TRIG_FN("floor", postgres::PgProc::FLOOR_PRO_OID, execution::ast::Builtin::Floor)
-
-  BOOTSTRAP_TRIG_FN("truncate", postgres::PgProc::TRUNCATE_PRO_OID, execution::ast::Builtin::Truncate)
-
-  BOOTSTRAP_TRIG_FN("log10", postgres::PgProc::LOG10_PRO_OID, execution::ast::Builtin::Log10)
-
-  BOOTSTRAP_TRIG_FN("log2", postgres::PgProc::LOG2_PRO_OID, execution::ast::Builtin::Log2)
-
-  BOOTSTRAP_TRIG_FN("sqrt", postgres::PgProc::SQRT_PRO_OID, execution::ast::Builtin::Sqrt)
-
-  BOOTSTRAP_TRIG_FN("cbrt", postgres::PgProc::CBRT_PRO_OID, execution::ast::Builtin::Cbrt)
-
-  BOOTSTRAP_TRIG_FN("round", postgres::PgProc::ROUND_PRO_OID, execution::ast::Builtin::Round)
-
-#undef BOOTSTRAP_TRIG_FN
-
-  const auto str_type = dbc->GetTypeOidForType(type::TypeId::VARCHAR);
-  const auto real_type = dbc->GetTypeOidForType(type::TypeId::DECIMAL);
-  const auto date_type = dbc->GetTypeOidForType(type::TypeId::DATE);
-  const auto bool_type = dbc->GetTypeOidForType(type::TypeId::BOOLEAN);
-  const auto variadic_type = dbc->GetTypeOidForType(type::TypeId::VARIADIC);
-
-  dbc->CreateProcedure(txn, postgres::PgProc::NP_RUNNERS_EMIT_INT_PRO_OID, "nprunnersemitint",
-                       postgres::PgLanguage::INTERNAL_LANGUAGE_OID, postgres::NAMESPACE_DEFAULT_NAMESPACE_OID,
-                       {"num_tuples", "num_cols", "num_int_cols", "num_real_cols"},
-                       {int_type, int_type, int_type, int_type}, {int_type, int_type, int_type, int_type},
-                       {postgres::PgProc::ArgModes::IN, postgres::PgProc::ArgModes::IN, postgres::PgProc::ArgModes::IN,
-                        postgres::PgProc::ArgModes::IN},
-                       int_type, "", false);
-
-  dbc->CreateProcedure(txn, postgres::PgProc::NP_RUNNERS_EMIT_REAL_PRO_OID, "nprunnersemitreal",
-                       postgres::PgLanguage::INTERNAL_LANGUAGE_OID, postgres::NAMESPACE_DEFAULT_NAMESPACE_OID,
-                       {"num_tuples", "num_cols", "num_int_cols", "num_real_cols"},
-                       {int_type, int_type, int_type, int_type}, {int_type, int_type, int_type, int_type},
-                       {postgres::PgProc::ArgModes::IN, postgres::PgProc::ArgModes::IN, postgres::PgProc::ArgModes::IN,
-                        postgres::PgProc::ArgModes::IN},
-                       real_type, "", false);
-
-  dbc->CreateProcedure(txn, postgres::PgProc::NP_RUNNERS_DUMMY_INT_PRO_OID, "nprunnersdummyint",
-                       postgres::PgLanguage::INTERNAL_LANGUAGE_OID, postgres::NAMESPACE_DEFAULT_NAMESPACE_OID, {}, {},
-                       {}, {}, int_type, "", false);
-
-  dbc->CreateProcedure(txn, postgres::PgProc::NP_RUNNERS_DUMMY_REAL_PRO_OID, "nprunnersdummyreal",
-                       postgres::PgLanguage::INTERNAL_LANGUAGE_OID, postgres::NAMESPACE_DEFAULT_NAMESPACE_OID, {}, {},
-                       {}, {}, real_type, "", false);
-
-  dbc->CreateProcedure(txn, postgres::PgProc::ASCII_PRO_OID, "ascii", postgres::PgLanguage::INTERNAL_LANGUAGE_OID,
-                       postgres::NAMESPACE_DEFAULT_NAMESPACE_OID, {"str"}, {str_type}, {str_type}, {}, int_type, "",
-                       true);
-
-  dbc->CreateProcedure(txn, postgres::PgProc::CHR_PRO_OID, "chr", postgres::PgLanguage::INTERNAL_LANGUAGE_OID,
-                       postgres::NAMESPACE_DEFAULT_NAMESPACE_OID, {"num"}, {int_type}, {int_type}, {}, str_type, "",
-                       true);
-
-  dbc->CreateProcedure(txn, postgres::PgProc::CHARLENGTH_PRO_OID, "char_length",
-                       postgres::PgLanguage::INTERNAL_LANGUAGE_OID, postgres::NAMESPACE_DEFAULT_NAMESPACE_OID, {"str"},
-                       {str_type}, {str_type}, {}, int_type, "", true);
-
-  dbc->CreateProcedure(txn, postgres::PgProc::LOWER_PRO_OID, "lower", postgres::PgLanguage::INTERNAL_LANGUAGE_OID,
-                       postgres::NAMESPACE_DEFAULT_NAMESPACE_OID, {"str"}, {str_type}, {str_type}, {}, str_type, "",
-                       true);
-
-  dbc->CreateProcedure(txn, postgres::PgProc::UPPER_PRO_OID, "upper", postgres::PgLanguage::INTERNAL_LANGUAGE_OID,
-                       postgres::NAMESPACE_DEFAULT_NAMESPACE_OID, {"str"}, {str_type}, {str_type}, {}, str_type, "",
-                       true);
-
-  dbc->CreateProcedure(txn, postgres::PgProc::INITCAP_PRO_OID, "initcap", postgres::PgLanguage::INTERNAL_LANGUAGE_OID,
-                       postgres::NAMESPACE_DEFAULT_NAMESPACE_OID, {"str"}, {str_type}, {str_type}, {}, str_type, "",
-                       true);
-
-  dbc->CreateProcedure(txn, postgres::PgProc::VERSION_PRO_OID, "version", postgres::PgLanguage::INTERNAL_LANGUAGE_OID,
-                       postgres::NAMESPACE_DEFAULT_NAMESPACE_OID, {}, {}, {}, {}, str_type, "", false);
-
-  dbc->CreateProcedure(txn, postgres::PgProc::SPLIT_PART_PRO_OID, "split_part",
-                       postgres::PgLanguage::INTERNAL_LANGUAGE_OID, postgres::NAMESPACE_DEFAULT_NAMESPACE_OID,
-                       {"str", "delim", "field"}, {str_type, str_type, int_type}, {str_type, str_type, int_type}, {},
-                       str_type, "", true);
-
-  dbc->CreateProcedure(txn, postgres::PgProc::LENGTH_PRO_OID, "length", postgres::PgLanguage::INTERNAL_LANGUAGE_OID,
-                       postgres::NAMESPACE_DEFAULT_NAMESPACE_OID, {"str"}, {str_type}, {str_type}, {}, int_type, "",
-                       true);
-
-  dbc->CreateProcedure(txn, postgres::PgProc::STARTSWITH_PRO_OID, "starts_with",
-                       postgres::PgLanguage::INTERNAL_LANGUAGE_OID, postgres::NAMESPACE_DEFAULT_NAMESPACE_OID,
-                       {"str", "start"}, {str_type, str_type}, {str_type, str_type}, {}, bool_type, "", true);
-
-  dbc->CreateProcedure(txn, postgres::PgProc::SUBSTR_PRO_OID, "substr", postgres::PgLanguage::INTERNAL_LANGUAGE_OID,
-                       postgres::NAMESPACE_DEFAULT_NAMESPACE_OID, {"str", "pos", "len"}, {str_type, int_type, int_type},
-                       {str_type, int_type, int_type}, {}, str_type, "", true);
-
-  dbc->CreateProcedure(txn, postgres::PgProc::REVERSE_PRO_OID, "reverse", postgres::PgLanguage::INTERNAL_LANGUAGE_OID,
-                       postgres::NAMESPACE_DEFAULT_NAMESPACE_OID, {"str"}, {str_type}, {str_type}, {}, str_type, "",
-                       true);
-
-  dbc->CreateProcedure(txn, postgres::PgProc::LEFT_PRO_OID, "left", postgres::PgLanguage::INTERNAL_LANGUAGE_OID,
-                       postgres::NAMESPACE_DEFAULT_NAMESPACE_OID, {"str", "int"}, {str_type, int_type},
-                       {str_type, int_type}, {}, str_type, "", true);
-
-  dbc->CreateProcedure(txn, postgres::PgProc::RIGHT_PRO_OID, "right", postgres::PgLanguage::INTERNAL_LANGUAGE_OID,
-                       postgres::NAMESPACE_DEFAULT_NAMESPACE_OID, {"str", "int"}, {str_type, int_type},
-                       {str_type, int_type}, {}, str_type, "", true);
-
-  dbc->CreateProcedure(txn, postgres::PgProc::REPEAT_PRO_OID, "repeat", postgres::PgLanguage::INTERNAL_LANGUAGE_OID,
-                       postgres::NAMESPACE_DEFAULT_NAMESPACE_OID, {"str", "int"}, {str_type, int_type},
-                       {str_type, int_type}, {}, str_type, "", true);
-
-  dbc->CreateProcedure(txn, postgres::PgProc::TRIM_PRO_OID, "btrim", postgres::PgLanguage::INTERNAL_LANGUAGE_OID,
-                       postgres::NAMESPACE_DEFAULT_NAMESPACE_OID, {"str"}, {str_type}, {str_type}, {}, str_type, "",
-                       true);
-
-  dbc->CreateProcedure(txn, postgres::PgProc::TRIM2_PRO_OID, "btrim", postgres::PgLanguage::INTERNAL_LANGUAGE_OID,
-                       postgres::NAMESPACE_DEFAULT_NAMESPACE_OID, {"str", "str"}, {str_type, str_type},
-                       {str_type, str_type}, {}, str_type, "", true);
-
-  dbc->CreateProcedure(txn, postgres::PgProc::CONCAT_PRO_OID, "concat", postgres::PgLanguage::INTERNAL_LANGUAGE_OID,
-                       postgres::NAMESPACE_DEFAULT_NAMESPACE_OID, {"str"}, {variadic_type}, {variadic_type}, {},
-                       str_type, "", true);
-
-  dbc->CreateProcedure(txn, postgres::PgProc::DATE_PART_PRO_OID, "date_part",
-                       postgres::PgLanguage::INTERNAL_LANGUAGE_OID, postgres::NAMESPACE_DEFAULT_NAMESPACE_OID,
-                       {"date, date_part_type"}, {date_type, int_type}, {date_type, int_type}, {}, int_type, "", false);
-
-  dbc->CreateProcedure(txn, postgres::PgProc::POSITION_PRO_OID, "position", postgres::PgLanguage::INTERNAL_LANGUAGE_OID,
-                       postgres::NAMESPACE_DEFAULT_NAMESPACE_OID, {"str1", "str2"}, {str_type, str_type},
-                       {str_type, str_type}, {}, int_type, "", true);
-
-  dbc->CreateProcedure(txn, postgres::PgProc::LPAD_PRO_OID, "lpad", postgres::PgLanguage::INTERNAL_LANGUAGE_OID,
-                       postgres::NAMESPACE_DEFAULT_NAMESPACE_OID, {"str", "len", "pad"}, {str_type, dec_type, str_type},
-                       {str_type, int_type, str_type}, {}, str_type, "", true);
-
-  dbc->CreateProcedure(txn, postgres::PgProc::LPAD2_PRO_OID, "lpad", postgres::PgLanguage::INTERNAL_LANGUAGE_OID,
-                       postgres::NAMESPACE_DEFAULT_NAMESPACE_OID, {"str", "len"}, {str_type, dec_type},
-                       {str_type, int_type}, {}, str_type, "", true);
-
-  dbc->CreateProcedure(txn, postgres::PgProc::LTRIM2ARG_PRO_OID, "ltrim", postgres::PgLanguage::INTERNAL_LANGUAGE_OID,
-                       postgres::NAMESPACE_DEFAULT_NAMESPACE_OID, {"str", "chars"}, {str_type, str_type},
-                       {str_type, str_type}, {}, str_type, "", true);
-
-  dbc->CreateProcedure(txn, postgres::PgProc::LTRIM1ARG_PRO_OID, "ltrim", postgres::PgLanguage::INTERNAL_LANGUAGE_OID,
-                       postgres::NAMESPACE_DEFAULT_NAMESPACE_OID, {"str"}, {str_type}, {str_type}, {}, str_type, "",
-                       true);
-
-  dbc->CreateProcedure(txn, postgres::PgProc::RPAD_PRO_OID, "rpad", postgres::PgLanguage::INTERNAL_LANGUAGE_OID,
-                       postgres::NAMESPACE_DEFAULT_NAMESPACE_OID, {"str", "len", "pad"}, {str_type, dec_type, str_type},
-                       {str_type, int_type, str_type}, {}, str_type, "", true);
-
-  dbc->CreateProcedure(txn, postgres::PgProc::RPAD2_PRO_OID, "rpad", postgres::PgLanguage::INTERNAL_LANGUAGE_OID,
-                       postgres::NAMESPACE_DEFAULT_NAMESPACE_OID, {"str", "len"}, {str_type, dec_type},
-                       {str_type, int_type}, {}, str_type, "", true);
-
-  dbc->CreateProcedure(txn, postgres::PgProc::RTRIM2ARG_PRO_OID, "rtrim", postgres::PgLanguage::INTERNAL_LANGUAGE_OID,
-                       postgres::NAMESPACE_DEFAULT_NAMESPACE_OID, {"str", "chars"}, {str_type, str_type},
-                       {str_type, str_type}, {}, str_type, "", true);
-
-  dbc->CreateProcedure(txn, postgres::PgProc::RTRIM1ARG_PRO_OID, "rtrim", postgres::PgLanguage::INTERNAL_LANGUAGE_OID,
-                       postgres::NAMESPACE_DEFAULT_NAMESPACE_OID, {"str"}, {str_type}, {str_type}, {}, str_type, "",
-                       true);
-=======
   const auto DEC = dbc->GetTypeOidForType(type::TypeId::DECIMAL);   // NOLINT
   const auto INT = dbc->GetTypeOidForType(type::TypeId::INTEGER);   // NOLINT
   const auto STR = dbc->GetTypeOidForType(type::TypeId::VARCHAR);   // NOLINT
@@ -613,8 +388,8 @@
   auto create_fn = [&](const std::string &procname, const std::vector<std::string> &args,
                        const std::vector<type_oid_t> &arg_types, const std::vector<type_oid_t> &all_arg_types,
                        type_oid_t rettype, bool is_aggregate) {
-    CreateProcedure(txn, proc_oid_t{dbc->next_oid_++}, procname, INTERNAL_LANGUAGE_OID, NAMESPACE_DEFAULT_NAMESPACE_OID,
-                    args, arg_types, all_arg_types, {}, rettype, "", true);
+    CreateProcedure(txn, proc_oid_t{dbc->next_oid_++}, procname, PgLanguage::INTERNAL_LANGUAGE_OID,
+                    NAMESPACE_DEFAULT_NAMESPACE_OID, args, arg_types, all_arg_types, {}, rettype, "", true);
   };
 
   lowest_builtin_proc_oid_ = proc_oid_t(dbc->next_oid_.load());
@@ -681,21 +456,22 @@
   create_fn("date_part", {"date, date_part_type"}, {DATE, INT}, {DATE, INT}, INT, false);
   create_fn("version", {}, {}, {}, STR, false);
 
-  CreateProcedure(
-      txn, proc_oid_t{dbc->next_oid_++}, "nprunnersemitint", INTERNAL_LANGUAGE_OID, NAMESPACE_DEFAULT_NAMESPACE_OID,
-      {"num_tuples", "num_cols", "num_int_cols", "num_real_cols"}, {INT, INT, INT, INT}, {INT, INT, INT, INT},
-      {PgProc::ArgModes::IN, PgProc::ArgModes::IN, PgProc::ArgModes::IN, PgProc::ArgModes::IN}, INT, "", false);
-  CreateProcedure(
-      txn, proc_oid_t{dbc->next_oid_++}, "nprunnersemitreal", INTERNAL_LANGUAGE_OID, NAMESPACE_DEFAULT_NAMESPACE_OID,
-      {"num_tuples", "num_cols", "num_int_cols", "num_real_cols"}, {INT, INT, INT, INT}, {INT, INT, INT, INT},
-      {PgProc::ArgModes::IN, PgProc::ArgModes::IN, PgProc::ArgModes::IN, PgProc::ArgModes::IN}, REAL, "", false);
-  CreateProcedure(txn, proc_oid_t{dbc->next_oid_++}, "nprunnersdummyint", INTERNAL_LANGUAGE_OID,
+  CreateProcedure(txn, proc_oid_t{dbc->next_oid_++}, "nprunnersemitint", PgLanguage::INTERNAL_LANGUAGE_OID,
+                  NAMESPACE_DEFAULT_NAMESPACE_OID, {"num_tuples", "num_cols", "num_int_cols", "num_real_cols"},
+                  {INT, INT, INT, INT}, {INT, INT, INT, INT},
+                  {PgProc::ArgModes::IN, PgProc::ArgModes::IN, PgProc::ArgModes::IN, PgProc::ArgModes::IN}, INT, "",
+                  false);
+  CreateProcedure(txn, proc_oid_t{dbc->next_oid_++}, "nprunnersemitreal", PgLanguage::INTERNAL_LANGUAGE_OID,
+                  NAMESPACE_DEFAULT_NAMESPACE_OID, {"num_tuples", "num_cols", "num_int_cols", "num_real_cols"},
+                  {INT, INT, INT, INT}, {INT, INT, INT, INT},
+                  {PgProc::ArgModes::IN, PgProc::ArgModes::IN, PgProc::ArgModes::IN, PgProc::ArgModes::IN}, REAL, "",
+                  false);
+  CreateProcedure(txn, proc_oid_t{dbc->next_oid_++}, "nprunnersdummyint", PgLanguage::INTERNAL_LANGUAGE_OID,
                   NAMESPACE_DEFAULT_NAMESPACE_OID, {}, {}, {}, {}, INT, "", false);
-  CreateProcedure(txn, proc_oid_t{dbc->next_oid_++}, "nprunnersdummyreal", INTERNAL_LANGUAGE_OID,
+  CreateProcedure(txn, proc_oid_t{dbc->next_oid_++}, "nprunnersdummyreal", PgLanguage::INTERNAL_LANGUAGE_OID,
                   NAMESPACE_DEFAULT_NAMESPACE_OID, {}, {}, {}, {}, REAL, "", false);
 
   highest_builtin_proc_oid_ = proc_oid_t(dbc->next_oid_.load());
->>>>>>> 1dfc4d51
 
   BootstrapProcContexts(txn, dbc);
 }
