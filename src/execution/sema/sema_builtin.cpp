#include "execution/ast/ast_node_factory.h"
#include "execution/ast/context.h"
#include "execution/ast/type.h"
#include "execution/sema/sema.h"

namespace terrier::execution::sema {

namespace {

bool IsPointerToSpecificBuiltin(ast::Type *type, ast::BuiltinType::Kind kind) {
  if (auto *pointee_type = type->GetPointeeType()) {
    return pointee_type->IsSpecificBuiltin(kind);
  }
  return false;
}

bool IsPointerToSQLValue(ast::Type *type) {
  if (auto *pointee_type = type->GetPointeeType()) {
    return pointee_type->IsSqlValueType();
  }
  return false;
}

bool IsPointerToAggregatorValue(ast::Type *type) {
  if (auto *pointee_type = type->GetPointeeType()) {
    return pointee_type->IsSqlAggregatorType();
  }
  return false;
}

template <typename... ArgTypes>
bool AreAllFunctions(const ArgTypes... type) {
  return (true && ... && type->IsFunctionType());
}

}  // namespace

void Sema::CheckSqlConversionCall(ast::CallExpr *call, ast::Builtin builtin) {
  // Handle the builtins whose API is different from the other builtins.
  if (builtin == ast::Builtin::DateToSql) {
    if (!CheckArgCount(call, 3)) {
      return;
    }
    const auto int32_kind = ast::BuiltinType::Int32;
    if (!call->Arguments()[0]->GetType()->IsSpecificBuiltin(int32_kind) ||
        !call->Arguments()[1]->GetType()->IsSpecificBuiltin(int32_kind) ||
        !call->Arguments()[2]->GetType()->IsSpecificBuiltin(int32_kind)) {
      GetErrorReporter()->Report(call->Position(), ErrorMessages::kInvalidCastToSqlDate,
                                 call->Arguments()[0]->GetType(), call->Arguments()[1]->GetType(),
                                 call->Arguments()[2]->GetType());
    }
    // All good. Set return type as SQL Date.
    call->SetType(GetBuiltinType(ast::BuiltinType::Date));
    return;
  }

  // SQL Timestamp.
  if (builtin == ast::Builtin::TimestampToSql) {
    if (!CheckArgCountAtLeast(call, 1)) {
      return;
    }
    auto uint64_t_kind = ast::BuiltinType::Uint64;
    // First argument (julian_usec) is a uint64_t
    if (!call->Arguments()[0]->GetType()->IsIntegerType()) {
      ReportIncorrectCallArg(call, 0, GetBuiltinType(uint64_t_kind));
      return;
    }
    call->SetType(GetBuiltinType(ast::BuiltinType::Timestamp));
    return;
  }

  // SQL Timestamp, YMDHMSMU.
  if (builtin == ast::Builtin::TimestampToSqlYMDHMSMU) {
    if (!CheckArgCountAtLeast(call, 8)) {
      return;
    }
    auto int32_t_kind = ast::BuiltinType::Int32;
    // First argument (year) is a int32_t
    if (!call->Arguments()[0]->GetType()->IsIntegerType()) {
      ReportIncorrectCallArg(call, 0, GetBuiltinType(int32_t_kind));
      return;
    }
    // Second argument (month) is a int32_t
    if (!call->Arguments()[1]->GetType()->IsIntegerType()) {
      ReportIncorrectCallArg(call, 1, GetBuiltinType(int32_t_kind));
      return;
    }
    // Third argument (day) is a int32_t
    if (!call->Arguments()[2]->GetType()->IsIntegerType()) {
      ReportIncorrectCallArg(call, 2, GetBuiltinType(int32_t_kind));
      return;
    }
    // Fourth argument (hour) is a int32_t
    if (!call->Arguments()[3]->GetType()->IsIntegerType()) {
      ReportIncorrectCallArg(call, 3, GetBuiltinType(int32_t_kind));
      return;
    }
    // Fifth argument (minute) is a int32_t
    if (!call->Arguments()[4]->GetType()->IsIntegerType()) {
      ReportIncorrectCallArg(call, 4, GetBuiltinType(int32_t_kind));
      return;
    }
    // Sixth argument (second) is a int32_t
    if (!call->Arguments()[5]->GetType()->IsIntegerType()) {
      ReportIncorrectCallArg(call, 5, GetBuiltinType(int32_t_kind));
      return;
    }
    // Seventh argument (millisecond) is a int32_t
    if (!call->Arguments()[6]->GetType()->IsIntegerType()) {
      ReportIncorrectCallArg(call, 6, GetBuiltinType(int32_t_kind));
      return;
    }
    // Eighth argument (microsecond) is a int32_t
    if (!call->Arguments()[7]->GetType()->IsIntegerType()) {
      ReportIncorrectCallArg(call, 7, GetBuiltinType(int32_t_kind));
      return;
    }
    call->SetType(GetBuiltinType(ast::BuiltinType::Timestamp));
    return;
  }

  // Handle all the one-argument builtins.
  if (!CheckArgCount(call, 1)) {
    return;
  }

  auto input_type = call->Arguments()[0]->GetType();
  switch (builtin) {
    case ast::Builtin::BoolToSql: {
      if (!input_type->IsSpecificBuiltin(ast::BuiltinType::Bool)) {
        ReportIncorrectCallArg(call, 0, "boolean literal");
        return;
      }
      call->SetType(GetBuiltinType(ast::BuiltinType::Boolean));
      break;
    }
    case ast::Builtin::IntToSql: {
      if (!input_type->IsIntegerType()) {
        ReportIncorrectCallArg(call, 0, "integer literal");
        return;
      }
      call->SetType(GetBuiltinType(ast::BuiltinType::Integer));
      break;
    }
    case ast::Builtin::FloatToSql: {
      if (!input_type->IsFloatType()) {
        ReportIncorrectCallArg(call, 0, "floating point number literal");
        return;
      }
      call->SetType(GetBuiltinType(ast::BuiltinType::Real));
      break;
    }
    case ast::Builtin::StringToSql: {
      if (!input_type->IsStringType() || !call->Arguments()[0]->IsLitExpr()) {
        ReportIncorrectCallArg(call, 0, "string literal");
      }
      call->SetType(GetBuiltinType(ast::BuiltinType::StringVal));
      break;
    }
    case ast::Builtin::SqlToBool: {
      if (!input_type->IsSpecificBuiltin(ast::BuiltinType::Boolean)) {
        GetErrorReporter()->Report(call->Position(), ErrorMessages::kInvalidSqlCastToBool, input_type);
        return;
      }
      call->SetType(GetBuiltinType(ast::BuiltinType::Bool));
      break;
    }

#define CONVERSION_CASE(Op, InputType, OutputType)                     \
  case ast::Builtin::Op: {                                             \
    if (!input_type->IsSpecificBuiltin(ast::BuiltinType::InputType)) { \
      ReportIncorrectCallArg(call, 0, "SQL " #InputType);              \
      return;                                                          \
    }                                                                  \
    call->SetType(GetBuiltinType(ast::BuiltinType::OutputType));       \
    break;                                                             \
  }
      CONVERSION_CASE(ConvertBoolToInteger, Boolean, Integer);
      CONVERSION_CASE(ConvertIntegerToReal, Integer, Real);
      CONVERSION_CASE(ConvertDateToTimestamp, Date, Timestamp);
      CONVERSION_CASE(ConvertStringToBool, StringVal, Boolean);
      CONVERSION_CASE(ConvertStringToInt, StringVal, Integer);
      CONVERSION_CASE(ConvertStringToReal, StringVal, Real);
      CONVERSION_CASE(ConvertStringToDate, StringVal, Date);
      CONVERSION_CASE(ConvertStringToTime, StringVal, Timestamp);
#undef CONVERSION_CASE

    default: {
      UNREACHABLE("Impossible SQL conversion call");
    }
  }
}

void Sema::CheckNullValueCall(ast::CallExpr *call, UNUSED_ATTRIBUTE ast::Builtin builtin) {
  if (!CheckArgCount(call, 1)) {
    return;
  }
  auto input_type = call->Arguments()[0]->GetType();
  switch (builtin) {
    case ast::Builtin::IsValNull: {
      // Input must be a SQL value.
      if (!input_type->IsSqlValueType()) {
        ReportIncorrectCallArg(call, 0, "sql_type");
        return;
      }
      // Returns a primitive boolean.
      call->SetType(GetBuiltinType(ast::BuiltinType::Bool));
      break;
    }
    case ast::Builtin::InitSqlNull: {
      if (!input_type->IsPointerType() || !input_type->GetPointeeType()->IsSqlValueType()) {
        ReportIncorrectCallArg(call, 0, "&sql_type");
        return;
      }
      call->SetType(input_type->GetPointeeType());
      break;
    }
    default:
      UNREACHABLE("Unsupported NULL type.");
  }
}

void Sema::CheckBuiltinStringLikeCall(ast::CallExpr *call) {
  if (!CheckArgCount(call, 2)) {
    return;
  }

  // Both arguments must be SQL strings
  auto str_kind = ast::BuiltinType::StringVal;
  if (!call->Arguments()[0]->GetType()->IsSpecificBuiltin(str_kind)) {
    ReportIncorrectCallArg(call, 0, GetBuiltinType(str_kind));
    return;
  }
  if (!call->Arguments()[1]->GetType()->IsSpecificBuiltin(str_kind)) {
    ReportIncorrectCallArg(call, 1, GetBuiltinType(str_kind));
    return;
  }

  // Returns a SQL boolean
  call->SetType(GetBuiltinType(ast::BuiltinType::Boolean));
}

void Sema::CheckBuiltinDateFunctionCall(ast::CallExpr *call, ast::Builtin builtin) {
  if (!CheckArgCountAtLeast(call, 1)) {
    return;
  }
  // First arg must be a date.
  auto date_kind = ast::BuiltinType::Date;
  auto integer_kind = ast::BuiltinType::Integer;
  if (!call->Arguments()[0]->GetType()->IsSpecificBuiltin(date_kind)) {
    ReportIncorrectCallArg(call, 0, GetBuiltinType(date_kind));
    return;
  }

  switch (builtin) {
    case ast::Builtin::DatePart:
      if (!call->Arguments()[1]->GetType()->IsSpecificBuiltin(integer_kind)) {
        ReportIncorrectCallArg(call, 1, GetBuiltinType(integer_kind));
        return;
      }
      call->SetType(GetBuiltinType(ast::BuiltinType::Integer));
      return;
    default:
      // TODO(Amadou): Support other date function.
      UNREACHABLE("Impossible date function");
  }
}

void Sema::CheckBuiltinAggHashTableCall(ast::CallExpr *call, ast::Builtin builtin) {
  if (!CheckArgCountAtLeast(call, 1)) {
    return;
  }

  const auto &args = call->Arguments();

  const auto agg_ht_kind = ast::BuiltinType::AggregationHashTable;
  if (!IsPointerToSpecificBuiltin(args[0]->GetType(), agg_ht_kind)) {
    ReportIncorrectCallArg(call, 0, GetBuiltinType(agg_ht_kind)->PointerTo());
    return;
  }

  switch (builtin) {
    case ast::Builtin::AggHashTableInit: {
      if (!CheckArgCount(call, 4)) {
        return;
      }
      // Second argument is the execution context.
      auto exec_ctx_kind = ast::BuiltinType::ExecutionContext;
      if (!IsPointerToSpecificBuiltin(call->Arguments()[1]->GetType(), exec_ctx_kind)) {
        ReportIncorrectCallArg(call, 1, GetBuiltinType(exec_ctx_kind)->PointerTo());
        return;
      }
      // Third argument is a memory pool pointer
      const auto mem_pool_kind = ast::BuiltinType::MemoryPool;
      if (!IsPointerToSpecificBuiltin(args[2]->GetType(), mem_pool_kind)) {
        ReportIncorrectCallArg(call, 2, GetBuiltinType(mem_pool_kind)->PointerTo());
        return;
      }
      // Fourth argument is the payload size, a 32-bit value
      const auto uint_kind = ast::BuiltinType::Uint32;
      if (!args[3]->GetType()->IsSpecificBuiltin(uint_kind)) {
        ReportIncorrectCallArg(call, 3, GetBuiltinType(uint_kind));
        return;
      }
      // Nil return
      call->SetType(GetBuiltinType(ast::BuiltinType::Nil));
      break;
    }
    case ast::Builtin::AggHashTableGetTupleCount: {
      call->SetType(GetBuiltinType(ast::BuiltinType::Uint32));
      break;
    }
    case ast::Builtin::AggHashTableInsert: {
      if (!CheckArgCountAtLeast(call, 2)) {
        return;
      }
      // Second argument is the hash value
      const auto hash_val_kind = ast::BuiltinType::Uint64;
      if (!args[1]->GetType()->IsSpecificBuiltin(hash_val_kind)) {
        ReportIncorrectCallArg(call, 1, GetBuiltinType(hash_val_kind));
        return;
      }
      // If there's a third argument indicating regular or partitioned insertion, it must be a bool
      if (args.size() > 2 &&
          (!args[2]->IsLitExpr() || !args[2]->GetType()->IsSpecificBuiltin(ast::BuiltinType::Bool))) {
        ReportIncorrectCallArg(call, 2, GetBuiltinType(ast::BuiltinType::Bool));
        return;
      }
      // Return a byte pointer
      call->SetType(GetBuiltinType(ast::BuiltinType::Uint8)->PointerTo());
      break;
    }
    case ast::Builtin::AggHashTableLinkEntry: {
      if (!CheckArgCount(call, 2)) {
        return;
      }
      // Second argument is a HashTableEntry*
      const auto entry_kind = ast::BuiltinType::HashTableEntry;
      if (!IsPointerToSpecificBuiltin(args[1]->GetType(), entry_kind)) {
        ReportIncorrectCallArg(call, 1, GetBuiltinType(entry_kind)->PointerTo());
        return;
      }
      // Return nothing
      call->SetType(GetBuiltinType(ast::BuiltinType::Nil));
      break;
    }
    case ast::Builtin::AggHashTableLookup: {
      if (!CheckArgCount(call, 4)) {
        return;
      }
      // Second argument is the hash value
      const auto hash_val_kind = ast::BuiltinType::Uint64;
      if (!args[1]->GetType()->IsSpecificBuiltin(hash_val_kind)) {
        ReportIncorrectCallArg(call, 1, GetBuiltinType(hash_val_kind));
        return;
      }
      // Third argument is the key equality function
      if (!args[2]->GetType()->IsFunctionType()) {
        ReportIncorrectCallArg(call, 2, GetBuiltinType(hash_val_kind));
        return;
      }
      // Fourth argument is the probe tuple, but any pointer will do
      call->SetType(GetBuiltinType(ast::BuiltinType::Uint8)->PointerTo());
      break;
    }
    case ast::Builtin::AggHashTableProcessBatch: {
      if (!CheckArgCount(call, 6)) {
        return;
      }
      // Second argument is the input VPI.
      const auto vpi_kind = ast::BuiltinType::VectorProjectionIterator;
      if (!IsPointerToSpecificBuiltin(args[1]->GetType(), vpi_kind)) {
        ReportIncorrectCallArg(call, 1, GetBuiltinType(vpi_kind)->PointerTo());
        return;
      }
      // Third argument is an array of key columns.
      if (auto array_type = args[2]->GetType()->SafeAs<ast::ArrayType>();
          array_type == nullptr || !array_type->HasKnownLength()) {
        ReportIncorrectCallArg(call, 2, "array with known length");
        return;
      }
      // Fourth and fifth argument is the initialization and advance functions.
      if (!AreAllFunctions(args[3]->GetType(), args[4]->GetType())) {
        ReportIncorrectCallArg(call, 3, "function");
        return;
      }
      // Last arg must be a boolean.
      if (!args[5]->GetType()->IsBoolType()) {
        ReportIncorrectCallArg(call, 5, GetBuiltinType(ast::BuiltinType::Bool));
        return;
      }
      call->SetType(GetBuiltinType(ast::BuiltinType::Nil));
      break;
    }
    case ast::Builtin::AggHashTableMovePartitions: {
      if (!CheckArgCount(call, 4)) {
        return;
      }
      // Second argument is the thread state container pointer
      const auto tls_kind = ast::BuiltinType::ThreadStateContainer;
      if (!IsPointerToSpecificBuiltin(args[1]->GetType(), tls_kind)) {
        ReportIncorrectCallArg(call, 1, GetBuiltinType(tls_kind)->PointerTo());
        return;
      }
      // Third argument is the offset of the hash table in thread local state
      const auto uint32_kind = ast::BuiltinType::Uint32;
      if (!args[2]->GetType()->IsSpecificBuiltin(uint32_kind)) {
        ReportIncorrectCallArg(call, 2, GetBuiltinType(uint32_kind));
        return;
      }
      // Fourth argument is the merging function
      if (!args[3]->GetType()->IsFunctionType()) {
        ReportIncorrectCallArg(call, 3, GetBuiltinType(uint32_kind));
        return;
      }

      call->SetType(GetBuiltinType(ast::BuiltinType::Nil));
      break;
    }
    case ast::Builtin::AggHashTableParallelPartitionedScan: {
      if (!CheckArgCount(call, 4)) {
        return;
      }
      // Second argument is an opaque context pointer
      if (!args[1]->GetType()->IsPointerType()) {
        ReportIncorrectCallArg(call, 1, GetBuiltinType(agg_ht_kind));
        return;
      }
      // Third argument is the thread state container pointer
      const auto tls_kind = ast::BuiltinType::ThreadStateContainer;
      if (!IsPointerToSpecificBuiltin(args[2]->GetType(), tls_kind)) {
        ReportIncorrectCallArg(call, 2, GetBuiltinType(tls_kind)->PointerTo());
        return;
      }
      // Fourth argument is the scanning function
      if (!args[3]->GetType()->IsFunctionType()) {
        ReportIncorrectCallArg(call, 3, GetBuiltinType(tls_kind));
        return;
      }

      call->SetType(GetBuiltinType(ast::BuiltinType::Nil));
      break;
    }
    case ast::Builtin::AggHashTableFree: {
      call->SetType(GetBuiltinType(ast::BuiltinType::Nil));
      break;
    }
    default: {
      UNREACHABLE("Impossible aggregation hash table call");
    }
  }
}

void Sema::CheckBuiltinAggHashTableIterCall(ast::CallExpr *call, ast::Builtin builtin) {
  if (!CheckArgCountAtLeast(call, 1)) {
    return;
  }

  const auto &args = call->Arguments();

  const auto agg_ht_iter_kind = ast::BuiltinType::AHTIterator;
  if (!IsPointerToSpecificBuiltin(args[0]->GetType(), agg_ht_iter_kind)) {
    ReportIncorrectCallArg(call, 0, GetBuiltinType(agg_ht_iter_kind)->PointerTo());
    return;
  }

  switch (builtin) {
    case ast::Builtin::AggHashTableIterInit: {
      if (!CheckArgCount(call, 2)) {
        return;
      }
      const auto agg_ht_kind = ast::BuiltinType::AggregationHashTable;
      if (!IsPointerToSpecificBuiltin(args[1]->GetType(), agg_ht_kind)) {
        ReportIncorrectCallArg(call, 1, GetBuiltinType(agg_ht_kind)->PointerTo());
        return;
      }
      call->SetType(GetBuiltinType(ast::BuiltinType::Nil));
      break;
    }
    case ast::Builtin::AggHashTableIterHasNext: {
      if (!CheckArgCount(call, 1)) {
        return;
      }
      call->SetType(GetBuiltinType(ast::BuiltinType::Bool));
      break;
    }
    case ast::Builtin::AggHashTableIterNext: {
      if (!CheckArgCount(call, 1)) {
        return;
      }
      call->SetType(GetBuiltinType(ast::BuiltinType::Nil));
      break;
    }
    case ast::Builtin::AggHashTableIterGetRow: {
      if (!CheckArgCount(call, 1)) {
        return;
      }
      const auto byte_kind = ast::BuiltinType::Uint8;
      call->SetType(GetBuiltinType(byte_kind)->PointerTo());
      break;
    }
    case ast::Builtin::AggHashTableIterClose: {
      if (!CheckArgCount(call, 1)) {
        return;
      }
      call->SetType(GetBuiltinType(ast::BuiltinType::Nil));
      break;
    }
    default: {
      UNREACHABLE("Impossible aggregation hash table iterator call");
    }
  }
}

void Sema::CheckBuiltinAggPartIterCall(ast::CallExpr *call, ast::Builtin builtin) {
  if (!CheckArgCount(call, 1)) {
    return;
  }

  const auto &args = call->Arguments();

  const auto part_iter_kind = ast::BuiltinType::AHTOverflowPartitionIterator;
  if (!IsPointerToSpecificBuiltin(args[0]->GetType(), part_iter_kind)) {
    ReportIncorrectCallArg(call, 0, GetBuiltinType(part_iter_kind)->PointerTo());
    return;
  }

  switch (builtin) {
    case ast::Builtin::AggPartIterHasNext: {
      call->SetType(GetBuiltinType(ast::BuiltinType::Bool));
      break;
    }
    case ast::Builtin::AggPartIterNext: {
      call->SetType(GetBuiltinType(ast::BuiltinType::Nil));
      break;
    }
    case ast::Builtin::AggPartIterGetRowEntry: {
      call->SetType(GetBuiltinType(ast::BuiltinType::HashTableEntry)->PointerTo());
      break;
    }
    case ast::Builtin::AggPartIterGetRow: {
      call->SetType(GetBuiltinType(ast::BuiltinType::Uint8)->PointerTo());
      break;
    }
    case ast::Builtin::AggPartIterGetHash: {
      call->SetType(GetBuiltinType(ast::BuiltinType::Uint64));
      break;
    }
    default: {
      UNREACHABLE("Impossible aggregation partition iterator call");
    }
  }
}

void Sema::CheckBuiltinAggregatorCall(ast::CallExpr *call, ast::Builtin builtin) {
  const auto &args = call->Arguments();
  switch (builtin) {
    case ast::Builtin::AggInit:
    case ast::Builtin::AggReset: {
      // All arguments to @aggInit() or @aggReset() must be SQL aggregators
      for (uint32_t idx = 0; idx < call->NumArgs(); idx++) {
        if (!IsPointerToAggregatorValue(args[idx]->GetType())) {
          GetErrorReporter()->Report(call->Position(), ErrorMessages::kNotASQLAggregate, args[idx]->GetType());
          return;
        }
      }
      // Init returns nil
      call->SetType(GetBuiltinType(ast::BuiltinType::Nil));
      break;
    }
    case ast::Builtin::AggAdvance: {
      if (!CheckArgCount(call, 2)) {
        return;
      }
      // First argument to @aggAdvance() must be a SQL aggregator, second must be a SQL value
      if (!IsPointerToAggregatorValue(args[0]->GetType())) {
        GetErrorReporter()->Report(call->Position(), ErrorMessages::kNotASQLAggregate, args[0]->GetType());
        return;
      }
      if (!IsPointerToSQLValue(args[1]->GetType())) {
        GetErrorReporter()->Report(call->Position(), ErrorMessages::kNotASQLAggregate, args[1]->GetType());
        return;
      }
      // Advance returns nil
      call->SetType(GetBuiltinType(ast::BuiltinType::Nil));
      break;
    }
    case ast::Builtin::AggMerge: {
      if (!CheckArgCount(call, 2)) {
        return;
      }
      // Both arguments must be SQL aggregators
      bool arg0_is_agg = IsPointerToAggregatorValue(args[0]->GetType());
      bool arg1_is_agg = IsPointerToAggregatorValue(args[1]->GetType());
      if (!arg0_is_agg || !arg1_is_agg) {
        GetErrorReporter()->Report(call->Position(), ErrorMessages::kNotASQLAggregate,
                                   (!arg0_is_agg ? args[0]->GetType() : args[1]->GetType()));
        return;
      }
      // Merge returns nil
      call->SetType(GetBuiltinType(ast::BuiltinType::Nil));
      break;
    }
    case ast::Builtin::AggResult: {
      if (!CheckArgCount(call, 1)) {
        return;
      }
      // Argument must be a SQL aggregator
      if (!IsPointerToAggregatorValue(args[0]->GetType())) {
        GetErrorReporter()->Report(call->Position(), ErrorMessages::kNotASQLAggregate, args[0]->GetType());
        return;
      }
      switch (args[0]->GetType()->GetPointeeType()->As<ast::BuiltinType>()->GetKind()) {
        case ast::BuiltinType::Kind::CountAggregate:
        case ast::BuiltinType::Kind::CountStarAggregate:
        case ast::BuiltinType::Kind::IntegerMaxAggregate:
        case ast::BuiltinType::Kind::IntegerMinAggregate:
        case ast::BuiltinType::Kind::IntegerSumAggregate:
          call->SetType(GetBuiltinType(ast::BuiltinType::Integer));
          break;
        case ast::BuiltinType::Kind::RealMaxAggregate:
        case ast::BuiltinType::Kind::RealMinAggregate:
        case ast::BuiltinType::Kind::RealSumAggregate:
        case ast::BuiltinType::Kind::AvgAggregate:
          call->SetType(GetBuiltinType(ast::BuiltinType::Real));
          break;
        default:
          UNREACHABLE("Impossible aggregate type!");
      }
      break;
    }
    default: {
      UNREACHABLE("Impossible aggregator call");
    }
  }
}

void Sema::CheckBuiltinJoinHashTableInit(ast::CallExpr *call) {
  if (!CheckArgCount(call, 4)) {
    return;
  }

  const auto &args = call->Arguments();

  // First argument must be a pointer to a JoinHashTable
  const auto jht_kind = ast::BuiltinType::JoinHashTable;
  if (!IsPointerToSpecificBuiltin(args[0]->GetType(), jht_kind)) {
    ReportIncorrectCallArg(call, 0, GetBuiltinType(jht_kind)->PointerTo());
    return;
  }

  // Second argument is the execution context.
  auto exec_ctx_kind = ast::BuiltinType::ExecutionContext;
  if (!IsPointerToSpecificBuiltin(call->Arguments()[1]->GetType(), exec_ctx_kind)) {
    ReportIncorrectCallArg(call, 1, GetBuiltinType(exec_ctx_kind)->PointerTo());
    return;
  }

  // Third argument must be a pointer to a MemoryPool
  const auto region_kind = ast::BuiltinType::MemoryPool;
  if (!IsPointerToSpecificBuiltin(args[2]->GetType(), region_kind)) {
    ReportIncorrectCallArg(call, 2, GetBuiltinType(region_kind)->PointerTo());
    return;
  }

  // Fourth and last argument must be a 32-bit number representing the tuple size
  if (!args[3]->GetType()->IsIntegerType()) {
    ReportIncorrectCallArg(call, 3, GetBuiltinType(ast::BuiltinType::Uint32));
    return;
  }

  // This call returns nothing
  call->SetType(GetBuiltinType(ast::BuiltinType::Nil));
}

void Sema::CheckBuiltinJoinHashTableInsert(ast::CallExpr *call) {
  if (!CheckArgCount(call, 2)) {
    return;
  }

  const auto &args = call->Arguments();

  // First argument is a pointer to a JoinHashTable
  const auto jht_kind = ast::BuiltinType::JoinHashTable;
  if (!IsPointerToSpecificBuiltin(args[0]->GetType(), jht_kind)) {
    ReportIncorrectCallArg(call, 0, GetBuiltinType(jht_kind)->PointerTo());
    return;
  }

  // Second argument is a 64-bit unsigned hash value
  if (!args[1]->GetType()->IsSpecificBuiltin(ast::BuiltinType::Uint64)) {
    ReportIncorrectCallArg(call, 1, GetBuiltinType(ast::BuiltinType::Uint64));
    return;
  }

  // This call returns a byte pointer
  const auto byte_kind = ast::BuiltinType::Uint8;
  call->SetType(GetBuiltinType(byte_kind)->PointerTo());
}

void Sema::CheckBuiltinJoinHashTableGetTupleCount(ast::CallExpr *call) {
  if (!CheckArgCount(call, 1)) {
    return;
  }

  const auto &call_args = call->Arguments();

  // The first and only argument must be a pointer to a JoinHashTable.
  const auto jht_kind = ast::BuiltinType::JoinHashTable;
  if (!IsPointerToSpecificBuiltin(call_args[0]->GetType(), jht_kind)) {
    ReportIncorrectCallArg(call, 0, GetBuiltinType(jht_kind)->PointerTo());
    return;
  }

  // This call returns the tuple count.
  call->SetType(GetBuiltinType(ast::BuiltinType::Uint32));
}

void Sema::CheckBuiltinJoinHashTableBuild(ast::CallExpr *call, ast::Builtin builtin) {
  if (!CheckArgCountAtLeast(call, 1)) {
    return;
  }

  const auto &call_args = call->Arguments();

  // The first argument must be a pointer to a JoinHashTable
  const auto jht_kind = ast::BuiltinType::JoinHashTable;
  if (!IsPointerToSpecificBuiltin(call_args[0]->GetType(), jht_kind)) {
    ReportIncorrectCallArg(call, 0, GetBuiltinType(jht_kind)->PointerTo());
    return;
  }

  switch (builtin) {
    case ast::Builtin::JoinHashTableBuild: {
      break;
    }
    case ast::Builtin::JoinHashTableBuildParallel: {
      if (!CheckArgCount(call, 3)) {
        return;
      }
      // Second argument must be a thread state container pointer
      const auto tls_kind = ast::BuiltinType::ThreadStateContainer;
      if (!IsPointerToSpecificBuiltin(call_args[1]->GetType(), tls_kind)) {
        ReportIncorrectCallArg(call, 1, GetBuiltinType(tls_kind)->PointerTo());
        return;
      }
      // Third argument must be a 32-bit integer representing the offset
      const auto uint32_kind = ast::BuiltinType::Uint32;
      if (!call_args[2]->GetType()->IsSpecificBuiltin(uint32_kind)) {
        ReportIncorrectCallArg(call, 2, GetBuiltinType(uint32_kind));
        return;
      }
      break;
    }
    default: {
      UNREACHABLE("Impossible join hash table build call");
    }
  }

  // This call returns nothing
  call->SetType(GetBuiltinType(ast::BuiltinType::Nil));
}

void Sema::CheckBuiltinJoinHashTableLookup(ast::CallExpr *call) {
  if (!CheckArgCount(call, 3)) {
    return;
  }

  const auto &args = call->Arguments();

  // First argument must be a pointer to a JoinHashTable
  const auto jht_kind = ast::BuiltinType::JoinHashTable;
  if (!IsPointerToSpecificBuiltin(args[0]->GetType(), jht_kind)) {
    ReportIncorrectCallArg(call, 0, GetBuiltinType(jht_kind)->PointerTo());
    return;
  }

  // Second argument is a HashTableEntryIterator
  auto iter_kind = ast::BuiltinType::HashTableEntryIterator;
  if (!IsPointerToSpecificBuiltin(call->Arguments()[1]->GetType(), iter_kind)) {
    ReportIncorrectCallArg(call, 1, GetBuiltinType(iter_kind)->PointerTo());
    return;
  }

  // Third argument is a 64-bit unsigned hash value
  if (!args[2]->GetType()->IsSpecificBuiltin(ast::BuiltinType::Uint64)) {
    ReportIncorrectCallArg(call, 2, GetBuiltinType(ast::BuiltinType::Uint64));
    return;
  }

  call->SetType(GetBuiltinType(ast::BuiltinType::HashTableEntryIterator));
}

void Sema::CheckBuiltinJoinHashTableFree(ast::CallExpr *call) {
  if (!CheckArgCount(call, 1)) {
    return;
  }

  const auto &args = call->Arguments();

  // The first and only argument must be a pointer to a JoinHashTable
  const auto jht_kind = ast::BuiltinType::JoinHashTable;
  if (!IsPointerToSpecificBuiltin(args[0]->GetType(), jht_kind)) {
    ReportIncorrectCallArg(call, 0, GetBuiltinType(jht_kind)->PointerTo());
    return;
  }

  // This call returns nothing
  call->SetType(GetBuiltinType(ast::BuiltinType::Nil));
}

void Sema::CheckBuiltinHashTableEntryIterCall(ast::CallExpr *call, ast::Builtin builtin) {
  if (!CheckArgCount(call, 1)) {
    return;
  }

  // First argument must be the hash table entry iterator
  auto iter_kind = ast::BuiltinType::HashTableEntryIterator;
  if (!IsPointerToSpecificBuiltin(call->Arguments()[0]->GetType(), iter_kind)) {
    ReportIncorrectCallArg(call, 0, GetBuiltinType(iter_kind)->PointerTo());
    return;
  }

  switch (builtin) {
    case ast::Builtin::HashTableEntryIterHasNext: {
      call->SetType(GetBuiltinType(ast::BuiltinType::Bool));
      break;
    }
    case ast::Builtin::HashTableEntryIterGetRow: {
      call->SetType(GetBuiltinType(ast::BuiltinType::Uint8)->PointerTo());
      break;
    }
    default: {
      UNREACHABLE("Impossible hash table entry iterator call");
    }
  }
}

void Sema::CheckBuiltinExecutionContextCall(ast::CallExpr *call, ast::Builtin builtin) {
  uint32_t expected_arg_count = 1;

  switch (builtin) {
    case ast::Builtin::ExecutionContextGetMemoryPool:
    case ast::Builtin::ExecutionContextGetTLS:
      expected_arg_count = 1;
      break;
    case ast::Builtin::ExecutionContextAddRowsAffected:
    case ast::Builtin::ExecutionContextStartResourceTracker:
<<<<<<< HEAD
    case ast::Builtin::ExecutionContextStartPipelineTracker:
=======
    case ast::Builtin::ExecutionContextSetMemoryUseOverride:
>>>>>>> fa7fecd7
    case ast::Builtin::ExecutionContextEndResourceTracker:
      expected_arg_count = 2;
      break;
    case ast::Builtin::ExecutionContextEndPipelineTracker:
      expected_arg_count = 3;
      break;
    case ast::Builtin::ExecutionContextGetFeature:
      expected_arg_count = 4;
      break;
    case ast::Builtin::ExecutionContextRecordFeature:
      expected_arg_count = 5;
      break;
    default:
      UNREACHABLE("Impossible execution context call");
  }

  if (!CheckArgCount(call, expected_arg_count)) {
    return;
  }

  const auto &call_args = call->Arguments();

  // First argument should be the execution context
  auto exec_ctx_kind = ast::BuiltinType::ExecutionContext;
  if (!IsPointerToSpecificBuiltin(call_args[0]->GetType(), exec_ctx_kind)) {
    ReportIncorrectCallArg(call, 0, GetBuiltinType(exec_ctx_kind)->PointerTo());
    return;
  }

  switch (builtin) {
    case ast::Builtin::ExecutionContextAddRowsAffected: {
      if (!CheckArgCount(call, 2)) {
        return;
      }

      // Number of rows affected, can be negative.
      if (!call_args[1]->GetType()->IsIntegerType()) {
        ReportIncorrectCallArg(call, 1, "Second argument should be an integer type.");
        return;
      }

      call->SetType(GetBuiltinType(ast::BuiltinType::Nil));
      break;
    }
    case ast::Builtin::ExecutionContextGetMemoryPool: {
      call->SetType(GetBuiltinType(ast::BuiltinType::MemoryPool)->PointerTo());
      break;
    }
    case ast::Builtin::ExecutionContextGetTLS: {
      call->SetType(GetBuiltinType(ast::BuiltinType::ThreadStateContainer)->PointerTo());
      break;
    }
    case ast::Builtin::ExecutionContextEndResourceTracker: {
      // Second argument is a string name
      if (!call_args[1]->GetType()->IsSqlValueType()) {
        ReportIncorrectCallArg(call, 1, GetBuiltinType(ast::BuiltinType::StringVal));
        return;
      }
      call->SetType(GetBuiltinType(ast::BuiltinType::Nil));
      break;
    }
    case ast::Builtin::ExecutionContextEndPipelineTracker: {
      // query_id
      if (!call_args[1]->IsIntegerLiteral()) {
        ReportIncorrectCallArg(call, 1, GetBuiltinType(ast::BuiltinType::Uint64));
        return;
      }
      // pipeline_id
      if (!call_args[2]->IsIntegerLiteral()) {
        ReportIncorrectCallArg(call, 2, GetBuiltinType(ast::BuiltinType::Uint64));
        return;
      }
      call->SetType(GetBuiltinType(ast::BuiltinType::Nil));
      break;
    }
    case ast::Builtin::ExecutionContextStartResourceTracker: {
      // MetricsComponent
      if (!call_args[1]->IsIntegerLiteral()) {
        ReportIncorrectCallArg(call, 1, GetBuiltinType(ast::BuiltinType::Uint64));
        return;
      }
      // Init returns nil
      call->SetType(GetBuiltinType(ast::BuiltinType::Nil));
      break;
    }
<<<<<<< HEAD
    case ast::Builtin::ExecutionContextStartPipelineTracker: {
      // Pipeline ID.
      if (!call_args[1]->IsIntegerLiteral()) {
        ReportIncorrectCallArg(call, 1, GetBuiltinType(ast::BuiltinType::Uint64));
        return;
      }
      // Init returns nil
      call->SetType(GetBuiltinType(ast::BuiltinType::Nil));
      break;
    }
    case ast::Builtin::ExecutionContextGetFeature: {
      // Pipeline ID.
      if (!call_args[1]->IsIntegerLiteral()) {
        ReportIncorrectCallArg(call, 1, GetBuiltinType(ast::BuiltinType::Uint32));
        return;
      }
      // Feature ID.
      if (!call_args[2]->IsIntegerLiteral()) {
        ReportIncorrectCallArg(call, 2, GetBuiltinType(ast::BuiltinType::Uint32));
        return;
      }
      // Feature attribute.
      if (!call_args[3]->IsIntegerLiteral()) {
        ReportIncorrectCallArg(call, 3, GetBuiltinType(ast::BuiltinType::Uint32));
        return;
      }
      // Features are 32-bit integers.
      call->SetType(GetBuiltinType(ast::BuiltinType::Uint32));
      break;
    }
    case ast::Builtin::ExecutionContextRecordFeature: {
      // Pipeline ID.
      if (!call_args[1]->IsIntegerLiteral()) {
        ReportIncorrectCallArg(call, 1, GetBuiltinType(ast::BuiltinType::Uint32));
        return;
      }
      // Feature ID.
      if (!call_args[2]->IsIntegerLiteral()) {
        ReportIncorrectCallArg(call, 2, GetBuiltinType(ast::BuiltinType::Uint32));
        return;
      }
      // Feature attribute.
      if (!call_args[3]->IsIntegerLiteral()) {
        ReportIncorrectCallArg(call, 3, GetBuiltinType(ast::BuiltinType::Uint32));
        return;
      }
      // call_args[4] is the value to be recorded, currently unchecked.
      // Doesn't return anything.
=======
    case ast::Builtin::ExecutionContextSetMemoryUseOverride: {
      if (!call_args[1]->GetType()->IsIntegerType()) {
        ReportIncorrectCallArg(call, 1, GetBuiltinType(ast::BuiltinType::Uint32));
        return;
      }
      // Init returns nil
>>>>>>> fa7fecd7
      call->SetType(GetBuiltinType(ast::BuiltinType::Nil));
      break;
    }
    default: {
      UNREACHABLE("Impossible execution context call");
    }
  }
}

void Sema::CheckBuiltinThreadStateContainerCall(ast::CallExpr *call, ast::Builtin builtin) {
  if (!CheckArgCountAtLeast(call, 1)) {
    return;
  }

  const auto &call_args = call->Arguments();

  // First argument must be thread state container pointer
  auto tls_kind = ast::BuiltinType::ThreadStateContainer;
  if (!IsPointerToSpecificBuiltin(call_args[0]->GetType(), tls_kind)) {
    ReportIncorrectCallArg(call, 0, GetBuiltinType(tls_kind)->PointerTo());
    return;
  }

  switch (builtin) {
    case ast::Builtin::ThreadStateContainerClear: {
      call->SetType(GetBuiltinType(ast::BuiltinType::Nil));
      break;
    }
    case ast::Builtin::ThreadStateContainerGetState: {
      call->SetType(GetBuiltinType(ast::BuiltinType::Uint8)->PointerTo());
      break;
    }
    case ast::Builtin::ThreadStateContainerReset: {
      if (!CheckArgCount(call, 5)) {
        return;
      }
      // Second argument must be an integer size of the state
      const auto uint_kind = ast::BuiltinType::Uint32;
      if (!call_args[1]->GetType()->IsSpecificBuiltin(uint_kind)) {
        ReportIncorrectCallArg(call, 1, GetBuiltinType(uint_kind));
        return;
      }
      // Third and fourth arguments must be functions
      // TODO(pmenon): More thorough check
      if (!AreAllFunctions(call_args[2]->GetType(), call_args[3]->GetType())) {
        ReportIncorrectCallArg(call, 2, GetBuiltinType(ast::BuiltinType::Uint32));
        return;
      }
      // Fifth argument must be a pointer to something or nil
      if (!call_args[4]->GetType()->IsPointerType() && !call_args[4]->GetType()->IsNilType()) {
        ReportIncorrectCallArg(call, 4, GetBuiltinType(ast::BuiltinType::Uint32));
        return;
      }
      call->SetType(GetBuiltinType(ast::BuiltinType::Nil));
      break;
    }
    case ast::Builtin::ThreadStateContainerIterate: {
      if (!CheckArgCount(call, 3)) {
        return;
      }
      // Second argument is a pointer to some context
      if (!call_args[1]->GetType()->IsPointerType()) {
        ReportIncorrectCallArg(call, 1, GetBuiltinType(ast::BuiltinType::Uint32));
        return;
      }
      // Third argument is the iteration function callback
      if (!call_args[2]->GetType()->IsFunctionType()) {
        ReportIncorrectCallArg(call, 2, GetBuiltinType(ast::BuiltinType::Uint32));
        return;
      }
      call->SetType(GetBuiltinType(ast::BuiltinType::Nil));
      break;
    }
    default: {
      UNREACHABLE("Impossible table iteration call");
    }
  }
}

void Sema::CheckBuiltinTableIterCall(ast::CallExpr *call, ast::Builtin builtin) {
  const auto &call_args = call->Arguments();

  const auto tvi_kind = ast::BuiltinType::TableVectorIterator;
  if (!IsPointerToSpecificBuiltin(call_args[0]->GetType(), tvi_kind)) {
    ReportIncorrectCallArg(call, 0, GetBuiltinType(tvi_kind)->PointerTo());
    return;
  }

  switch (builtin) {
    case ast::Builtin::TableIterInit: {
      if (!CheckArgCount(call, 4)) {
        return;
      }
      // The second argument is the execution context
      auto exec_ctx_kind = ast::BuiltinType::ExecutionContext;
      if (!IsPointerToSpecificBuiltin(call_args[1]->GetType(), exec_ctx_kind)) {
        ReportIncorrectCallArg(call, 1, GetBuiltinType(exec_ctx_kind)->PointerTo());
        return;
      }
      // The third argument is a table oid
      if (!call_args[2]->GetType()->IsIntegerType()) {
        ReportIncorrectCallArg(call, 2, "Second argument should be an integer type.");
        return;
      }
      // The fourth argument is a uint32_t array
      if (!call_args[3]->GetType()->IsArrayType()) {
        ReportIncorrectCallArg(call, 3, "Fourth argument should be a fixed length uint32 array");
        return;
      }
      auto *arr_type = call_args[3]->GetType()->SafeAs<ast::ArrayType>();
      if (!arr_type->GetElementType()->IsSpecificBuiltin(ast::BuiltinType::Uint32) || !arr_type->HasKnownLength()) {
        ReportIncorrectCallArg(call, 3, "Fourth argument should be a fixed length uint32 array");
      }
      call->SetType(GetBuiltinType(ast::BuiltinType::Nil));
      break;
    }
    case ast::Builtin::TableIterAdvance: {
      // A single-arg builtin returning a boolean
      call->SetType(GetBuiltinType(ast::BuiltinType::Bool));
      break;
    }
    case ast::Builtin::TableIterGetVPINumTuples: {
      // A single-arg builtin returning the number of tuples in the table's current VPI.
      call->SetType(GetBuiltinType(ast::BuiltinType::Uint32));
      break;
    }
    case ast::Builtin::TableIterGetVPI: {
      // A single-arg builtin return a pointer to the current VPI
      const auto vpi_kind = ast::BuiltinType::VectorProjectionIterator;
      call->SetType(GetBuiltinType(vpi_kind)->PointerTo());
      break;
    }
    case ast::Builtin::TableIterClose: {
      // A single-arg builtin returning void
      call->SetType(GetBuiltinType(ast::BuiltinType::Nil));
      break;
    }
    default: {
      UNREACHABLE("Impossible table iteration call");
    }
  }
}

void Sema::CheckBuiltinTableIterParCall(ast::CallExpr *call) {
  if (!CheckArgCount(call, 5)) {
    return;
  }

  const auto &call_args = call->Arguments();

  // The first argument is a table oid.
  if (!call_args[0]->GetType()->IsIntegerType()) {
    ReportIncorrectCallArg(call, 0, "First argument should be an integer type.");
    return;
  }

  // The second argument is a uint32_t array.
  if (!call_args[1]->GetType()->IsArrayType()) {
    ReportIncorrectCallArg(call, 1, "Second argument should be a fixed length uint32 array.");
    return;
  }
  auto *arr_type = call_args[1]->GetType()->SafeAs<ast::ArrayType>();
  if (!arr_type->GetElementType()->IsSpecificBuiltin(ast::BuiltinType::Uint32) || !arr_type->HasKnownLength()) {
    ReportIncorrectCallArg(call, 1, "Second argument should be a fixed length uint32 array");
  }

  // The third argument is an opaque query state. For now, check it's a pointer.
  const auto void_kind = ast::BuiltinType::Nil;
  if (!call_args[2]->GetType()->IsPointerType()) {
    ReportIncorrectCallArg(call, 2, GetBuiltinType(void_kind)->PointerTo());
    return;
  }

  // The fourth argument is the execution context.
  const auto exec_ctx_kind = ast::BuiltinType::ExecutionContext;
  if (!IsPointerToSpecificBuiltin(call_args[3]->GetType(), exec_ctx_kind)) {
    ReportIncorrectCallArg(call, 3, GetBuiltinType(exec_ctx_kind)->PointerTo());
    return;
  }

  // The fifth argument is the scanner function.
  auto *scan_fn_type = call_args[4]->GetType()->SafeAs<ast::FunctionType>();
  if (scan_fn_type == nullptr) {
    GetErrorReporter()->Report(call->Position(), ErrorMessages::kBadParallelScanFunction, call_args[4]->GetType());
    return;
  }
  // Check the type of the scanner function parameters. See TableVectorIterator::ScanFn.
  const auto tvi_kind = ast::BuiltinType::TableVectorIterator;
  const auto &params = scan_fn_type->GetParams();
  if (params.size() != 3                                         // Scan function has 3 arguments.
      || !params[0].type_->IsPointerType()                       // QueryState, must contain execCtx.
      || !params[1].type_->IsPointerType()                       // Thread state.
      || !IsPointerToSpecificBuiltin(params[2].type_, tvi_kind)  // TableVectorIterator.
  ) {
    GetErrorReporter()->Report(call->Position(), ErrorMessages::kBadParallelScanFunction, call_args[4]->GetType());
    return;
  }

  // This builtin does not return a value.
  call->SetType(GetBuiltinType(ast::BuiltinType::Nil));
}

void Sema::CheckBuiltinVPICall(ast::CallExpr *call, ast::Builtin builtin) {
  if (!CheckArgCountAtLeast(call, 1)) {
    return;
  }

  const auto &call_args = call->Arguments();

  // The first argument must be a *VPI
  const auto vpi_kind = ast::BuiltinType::VectorProjectionIterator;
  if (!IsPointerToSpecificBuiltin(call_args[0]->GetType(), vpi_kind)) {
    ReportIncorrectCallArg(call, 0, GetBuiltinType(vpi_kind)->PointerTo());
    return;
  }

  switch (builtin) {
    case ast::Builtin::VPIInit: {
      if (!CheckArgCountAtLeast(call, 2)) {
        return;
      }

      // The second argument must be a *VectorProjection
      const auto vp_kind = ast::BuiltinType::VectorProjection;
      if (!IsPointerToSpecificBuiltin(call_args[1]->GetType(), vp_kind)) {
        ReportIncorrectCallArg(call, 0, GetBuiltinType(vp_kind)->PointerTo());
        return;
      }

      // The third optional argument must be a *TupleIdList
      const auto tid_list_kind = ast::BuiltinType::TupleIdList;
      if (call_args.size() > 2 && !IsPointerToSpecificBuiltin(call_args[2]->GetType(), tid_list_kind)) {
        ReportIncorrectCallArg(call, 2, GetBuiltinType(tid_list_kind)->PointerTo());
        return;
      }

      call->SetType(GetBuiltinType(ast::BuiltinType::Nil));
      break;
    }
    case ast::Builtin::VPIFree: {
      if (!CheckArgCount(call, 1)) {
        return;
      }
      call->SetType(GetBuiltinType(ast::BuiltinType::Nil));
      break;
    }
    case ast::Builtin::VPIIsFiltered:
    case ast::Builtin::VPIHasNext:
    case ast::Builtin::VPIHasNextFiltered:
    case ast::Builtin::VPIAdvance:
    case ast::Builtin::VPIAdvanceFiltered:
    case ast::Builtin::VPIReset:
    case ast::Builtin::VPIResetFiltered: {
      call->SetType(GetBuiltinType(ast::BuiltinType::Bool));
      break;
    }
    case ast::Builtin::VPIGetSelectedRowCount: {
      call->SetType(GetBuiltinType(ast::BuiltinType::Uint32));
      break;
    }
    case ast::Builtin::VPIGetVectorProjection: {
      call->SetType(GetBuiltinType(ast::BuiltinType::VectorProjection)->PointerTo());
      break;
    }
    case ast::Builtin::VPISetPosition:
    case ast::Builtin::VPISetPositionFiltered: {
      if (!CheckArgCount(call, 2)) {
        return;
      }
      auto unsigned_kind = ast::BuiltinType::Uint32;
      if (!call_args[1]->GetType()->IsSpecificBuiltin(unsigned_kind)) {
        ReportIncorrectCallArg(call, 1, GetBuiltinType(unsigned_kind));
        return;
      }
      call->SetType(GetBuiltinType(ast::BuiltinType::Bool));
      break;
    }
    case ast::Builtin::VPIMatch: {
      if (!CheckArgCount(call, 2)) {
        return;
      }
      // If the match argument is a SQL boolean, implicitly cast to native
      ast::Expr *match_arg = call_args[1];
      if (match_arg->GetType()->IsSpecificBuiltin(ast::BuiltinType::Boolean)) {
        match_arg = ImplCastExprToType(match_arg, GetBuiltinType(ast::BuiltinType::Bool), ast::CastKind::SqlBoolToBool);
        call->SetArgument(1, match_arg);
      }
      // If the match argument isn't a native boolean , error
      if (!match_arg->GetType()->IsBoolType()) {
        ReportIncorrectCallArg(call, 1, GetBuiltinType(ast::BuiltinType::Bool));
        return;
      }
      call->SetType(GetBuiltinType(ast::BuiltinType::Nil));
      break;
    }
    case ast::Builtin::VPIGetSlot: {
      call->SetType(GetBuiltinType(ast::BuiltinType::TupleSlot));
      break;
    }
    case ast::Builtin::VPIGetBool:
    case ast::Builtin::VPIGetBoolNull: {
      if (!CheckArgCount(call, 2)) {
        return;
      }
      call->SetType(GetBuiltinType(ast::BuiltinType::Boolean));
      break;
    }
    case ast::Builtin::VPIGetTinyInt:
    case ast::Builtin::VPIGetTinyIntNull:
    case ast::Builtin::VPIGetSmallInt:
    case ast::Builtin::VPIGetSmallIntNull:
    case ast::Builtin::VPIGetInt:
    case ast::Builtin::VPIGetIntNull:
    case ast::Builtin::VPIGetBigInt:
    case ast::Builtin::VPIGetBigIntNull: {
      if (!CheckArgCount(call, 2)) {
        return;
      }
      call->SetType(GetBuiltinType(ast::BuiltinType::Integer));
      break;
    }
    case ast::Builtin::VPIGetReal:
    case ast::Builtin::VPIGetRealNull:
    case ast::Builtin::VPIGetDouble:
    case ast::Builtin::VPIGetDoubleNull: {
      if (!CheckArgCount(call, 2)) {
        return;
      }
      call->SetType(GetBuiltinType(ast::BuiltinType::Real));
      break;
    }
    case ast::Builtin::VPIGetDate:
    case ast::Builtin::VPIGetDateNull: {
      if (!CheckArgCount(call, 2)) {
        return;
      }
      call->SetType(GetBuiltinType(ast::BuiltinType::Date));
      break;
    }
    case ast::Builtin::VPIGetTimestamp:
    case ast::Builtin::VPIGetTimestampNull: {
      if (!CheckArgCount(call, 2)) {
        return;
      }
      call->SetType(GetBuiltinType(ast::BuiltinType::Timestamp));
      break;
    }
    case ast::Builtin::VPIGetString:
    case ast::Builtin::VPIGetStringNull: {
      if (!CheckArgCount(call, 2)) {
        return;
      }
      call->SetType(GetBuiltinType(ast::BuiltinType::StringVal));
      break;
    }
    case ast::Builtin::VPIGetPointer: {
      if (!CheckArgCount(call, 2)) {
        return;
      }
      call->SetType(GetBuiltinType(ast::BuiltinType::Uint8)->PointerTo());
      break;
    }
    case ast::Builtin::VPISetSmallInt:
    case ast::Builtin::VPISetSmallIntNull:
    case ast::Builtin::VPISetInt:
    case ast::Builtin::VPISetIntNull:
    case ast::Builtin::VPISetBigInt:
    case ast::Builtin::VPISetBigIntNull:
    case ast::Builtin::VPISetReal:
    case ast::Builtin::VPISetRealNull:
    case ast::Builtin::VPISetDouble:
    case ast::Builtin::VPISetDoubleNull:
    case ast::Builtin::VPISetDate:
    case ast::Builtin::VPISetDateNull:
    case ast::Builtin::VPISetTimestamp:
    case ast::Builtin::VPISetTimestampNull:
    case ast::Builtin::VPISetString:
    case ast::Builtin::VPISetStringNull: {
      if (!CheckArgCount(call, 3)) {
        return;
      }
      ast::BuiltinType::Kind sql_kind;
      switch (builtin) {
        case ast::Builtin::VPISetReal:
        case ast::Builtin::VPISetRealNull:
        case ast::Builtin::VPISetDouble:
        case ast::Builtin::VPISetDoubleNull: {
          sql_kind = ast::BuiltinType::Real;
          break;
        }
        case ast::Builtin::VPISetDate:
        case ast::Builtin::VPISetDateNull: {
          sql_kind = ast::BuiltinType::Date;
          break;
        }
        case ast::Builtin::VPISetTimestamp:
        case ast::Builtin::VPISetTimestampNull: {
          sql_kind = ast::BuiltinType::Timestamp;
          break;
        }
        default: {
          sql_kind = ast::BuiltinType::Integer;
          break;
        }
      }
      if (!call_args[1]->GetType()->IsSpecificBuiltin(sql_kind)) {
        ReportIncorrectCallArg(call, 1, GetBuiltinType(sql_kind));
        return;
      }
      // Third argument must be an integer
      const auto int32_kind = ast::BuiltinType::Int32;
      if (!call_args[2]->GetType()->IsSpecificBuiltin(int32_kind)) {
        ReportIncorrectCallArg(call, 2, GetBuiltinType(int32_kind));
        return;
      }
      break;
    }
    default: {
      UNREACHABLE("Impossible VPI call");
    }
  }
}

void Sema::CheckBuiltinHashCall(ast::CallExpr *call, UNUSED_ATTRIBUTE ast::Builtin builtin) {
  if (!CheckArgCountAtLeast(call, 1)) {
    return;
  }

  // All arguments must be SQL types
  for (const auto &arg : call->Arguments()) {
    if (!arg->GetType()->IsSqlValueType()) {
      GetErrorReporter()->Report(arg->Position(), ErrorMessages::kBadHashArg, arg->GetType());
      return;
    }
  }

  // Result is a hash value
  call->SetType(GetBuiltinType(ast::BuiltinType::Uint64));
}

void Sema::CheckBuiltinFilterManagerCall(ast::CallExpr *const call, const ast::Builtin builtin) {
  if (!CheckArgCountAtLeast(call, 1)) {
    return;
  }

  // The first argument must be a *FilterManagerBuilder
  const auto fm_kind = ast::BuiltinType::FilterManager;
  if (!IsPointerToSpecificBuiltin(call->Arguments()[0]->GetType(), fm_kind)) {
    ReportIncorrectCallArg(call, 0, GetBuiltinType(fm_kind)->PointerTo());
    return;
  }

  const auto exec_ctx_kind = ast::BuiltinType::ExecutionContext;
  switch (builtin) {
    case ast::Builtin::FilterManagerInit: {
      if (!CheckArgCount(call, 2)) {
        return;
      }
      // The second argument must be a pointer to the execution context.
      if (!IsPointerToSpecificBuiltin(call->Arguments()[1]->GetType(), exec_ctx_kind)) {
        ReportIncorrectCallArg(call, 1, GetBuiltinType(exec_ctx_kind)->PointerTo());
        return;
      }
      call->SetType(GetBuiltinType(ast::BuiltinType::Nil));
      break;
    }
    case ast::Builtin::FilterManagerFree: {
      call->SetType(GetBuiltinType(ast::BuiltinType::Nil));
      break;
    }
    case ast::Builtin::FilterManagerInsertFilter: {
      for (uint32_t arg_idx = 1; arg_idx < call->NumArgs(); arg_idx++) {
        const auto vector_proj_kind = ast::BuiltinType::VectorProjection;
        const auto tid_list_kind = ast::BuiltinType::TupleIdList;
        auto *arg_type = call->Arguments()[arg_idx]->GetType()->SafeAs<ast::FunctionType>();
        if (arg_type == nullptr || arg_type->GetNumParams() != 4 ||
            !IsPointerToSpecificBuiltin(arg_type->GetParams()[0].type_, exec_ctx_kind) ||
            !IsPointerToSpecificBuiltin(arg_type->GetParams()[1].type_, vector_proj_kind) ||
            !IsPointerToSpecificBuiltin(arg_type->GetParams()[2].type_, tid_list_kind) ||
            !arg_type->GetParams()[3].type_->IsPointerType()) {
          ReportIncorrectCallArg(call, arg_idx, "(*ExecutionContext, *VectorProjection, *TupleIdList, *uint8)->nil");
          return;
        }
      }
      call->SetType(GetBuiltinType(ast::BuiltinType::Nil));
      break;
    }
    case ast::Builtin::FilterManagerRunFilters: {
      if (!CheckArgCount(call, 3)) {
        return;
      }

      const auto vpi_kind = ast::BuiltinType::VectorProjectionIterator;
      if (!IsPointerToSpecificBuiltin(call->Arguments()[1]->GetType(), vpi_kind)) {
        ReportIncorrectCallArg(call, 1, GetBuiltinType(vpi_kind)->PointerTo());
        return;
      }
      if (!IsPointerToSpecificBuiltin(call->Arguments()[2]->GetType(), exec_ctx_kind)) {
        ReportIncorrectCallArg(call, 2, GetBuiltinType(exec_ctx_kind)->PointerTo());
        return;
      }
      call->SetType(GetBuiltinType(ast::BuiltinType::Nil));
      break;
    }
    default: {
      UNREACHABLE("Impossible FilterManager call");
    }
  }
}

void Sema::CheckBuiltinVectorFilterCall(ast::CallExpr *call) {
  if (!CheckArgCount(call, 5)) {
    return;
  }

  // The first argument must be a *ExecutionContext.
  const auto exec_ctx_kind = ast::BuiltinType::ExecutionContext;
  if (!IsPointerToSpecificBuiltin(call->Arguments()[0]->GetType(), exec_ctx_kind)) {
    ReportIncorrectCallArg(call, 0, GetBuiltinType(exec_ctx_kind)->PointerTo());
    return;
  }

  // The second argument must be a *VectorProjection.
  const auto vector_proj_kind = ast::BuiltinType::VectorProjection;
  if (!IsPointerToSpecificBuiltin(call->Arguments()[1]->GetType(), vector_proj_kind)) {
    ReportIncorrectCallArg(call, 1, GetBuiltinType(vector_proj_kind)->PointerTo());
    return;
  }

  // The third argument is the column index.
  const auto &call_args = call->Arguments();
  const auto int32_kind = ast::BuiltinType::Int32;
  const auto uint32_kind = ast::BuiltinType::Uint32;
  if (!call_args[2]->GetType()->IsSpecificBuiltin(int32_kind) &&
      !call_args[2]->GetType()->IsSpecificBuiltin(uint32_kind)) {
    ReportIncorrectCallArg(call, 2, GetBuiltinType(int32_kind));
    return;
  }

  // The fourth argument is either an integer or a pointer to a generic value.
  if (!call_args[3]->GetType()->IsSpecificBuiltin(int32_kind) && !call_args[3]->GetType()->IsSqlValueType()) {
    ReportIncorrectCallArg(call, 3, GetBuiltinType(int32_kind));
    return;
  }

  // The fifth and last argument is the *TupleIdList.
  const auto tid_list_kind = ast::BuiltinType::TupleIdList;
  if (!IsPointerToSpecificBuiltin(call_args[4]->GetType(), tid_list_kind)) {
    ReportIncorrectCallArg(call, 4, GetBuiltinType(tid_list_kind)->PointerTo());
    return;
  }

  // Done
  call->SetType(GetBuiltinType(ast::BuiltinType::Nil));
}

void Sema::CheckMathTrigCall(ast::CallExpr *call, ast::Builtin builtin) {
  const auto real_kind = ast::BuiltinType::Real;
  const auto int_kind = ast::BuiltinType::Integer;
  auto return_kind = real_kind;

  const auto &call_args = call->Arguments();
  switch (builtin) {
    case ast::Builtin::ATan2:
    case ast::Builtin::Pow: {
      if (!CheckArgCount(call, 2)) {
        return;
      }
      if (!call_args[0]->GetType()->IsSpecificBuiltin(real_kind) ||
          !call_args[1]->GetType()->IsSpecificBuiltin(real_kind)) {
        ReportIncorrectCallArg(call, 1, GetBuiltinType(real_kind));
        return;
      }
      break;
    }
    case ast::Builtin::Exp: {
      if (!CheckArgCount(call, 2)) {
        return;
      }
      if (!call_args[1]->GetType()->IsSpecificBuiltin(real_kind)) {
        ReportIncorrectCallArg(call, 0, GetBuiltinType(real_kind));
        return;
      }
      break;
    }
    case ast::Builtin::Cos:
    case ast::Builtin::Cot:
    case ast::Builtin::Sin:
    case ast::Builtin::Tan:
    case ast::Builtin::Cosh:
    case ast::Builtin::Sinh:
    case ast::Builtin::Tanh:
    case ast::Builtin::ACos:
    case ast::Builtin::ASin:
    case ast::Builtin::ATan:
    case ast::Builtin::Ceil:
    case ast::Builtin::Floor:
    case ast::Builtin::Truncate:
    case ast::Builtin::Log10:
    case ast::Builtin::Log2:
    case ast::Builtin::Sqrt:
    case ast::Builtin::Cbrt:
    case ast::Builtin::Round: {
      if (!CheckArgCount(call, 1)) {
        return;
      }
      if (!call_args[0]->GetType()->IsSpecificBuiltin(real_kind)) {
        ReportIncorrectCallArg(call, 0, GetBuiltinType(real_kind));
        return;
      }
      break;
    }
    case ast::Builtin::Abs: {
      if (!CheckArgCount(call, 1)) {
        return;
      }
      if (!call_args[0]->GetType()->IsArithmetic()) {
        // TODO(jkosh44): would be nice to be able to provide multiple types
        // to ReportIncorrectCallArg to indicate multiple valid types
        ReportIncorrectCallArg(call, 0, GetBuiltinType(real_kind));
        return;
      }
      if (call->Arguments()[0]->GetType()->IsSpecificBuiltin(ast::BuiltinType::Integer)) {
        return_kind = ast::BuiltinType::Integer;
      }
      break;
    }
    case ast::Builtin::Round2: {
      // input arguments may include decimal places
      if (!CheckArgCount(call, 2)) {
        return;
      }
      if (!call_args[0]->GetType()->IsSpecificBuiltin(real_kind)) {
        ReportIncorrectCallArg(call, 0, GetBuiltinType(real_kind));
        return;
      }
      // check to make sure the decimal_places argument is an integer
      if (!call_args[1]->GetType()->IsSpecificBuiltin(int_kind)) {
        ReportIncorrectCallArg(call, 1, GetBuiltinType(int_kind));
        return;
      }
      break;
    }
    case ast::Builtin::Mod: {
      if (!CheckArgCount(call, 2)) {
        return;
      }

      auto first_operand_type = call_args[0]->GetType();
      auto second_operand_type = call_args[1]->GetType();

      bool first_operand_type_correct = first_operand_type->IsArithmetic();
      bool second_operand_type_correct = second_operand_type->IsArithmetic();

      // TODO(jkosh44): would be nice to be able to report real or int as expected type
      if (!first_operand_type_correct && !second_operand_type_correct) {
        ReportIncorrectCallArg(call, 0, GetBuiltinType(real_kind));
        ReportIncorrectCallArg(call, 1, GetBuiltinType(real_kind));
        return;
      }

      if (!first_operand_type_correct) {
        ReportIncorrectCallArg(call, 0, GetBuiltinType(real_kind));
        return;
      }

      if (!second_operand_type_correct) {
        ReportIncorrectCallArg(call, 1, GetBuiltinType(real_kind));
        return;
      }

      // If both operands are ints then we return an int, otherwise we return a real
      if (first_operand_type->IsSpecificBuiltin(ast::BuiltinType::Integer) &&
          second_operand_type->IsSpecificBuiltin(ast::BuiltinType::Integer)) {
        return_kind = int_kind;
      }

      break;
    }

    default: {
      UNREACHABLE("Impossible math trig function call");
    }
  }

  call->SetType(GetBuiltinType(return_kind));
}

void Sema::CheckResultBufferCall(ast::CallExpr *call, ast::Builtin builtin) {
  if (!CheckArgCount(call, 1)) {
    return;
  }

  const auto exec_ctx_kind = ast::BuiltinType::ExecutionContext;
  if (!IsPointerToSpecificBuiltin(call->Arguments()[0]->GetType(), exec_ctx_kind)) {
    ReportIncorrectCallArg(call, 0, GetBuiltinType(exec_ctx_kind)->PointerTo());
    return;
  }

  if (builtin == ast::Builtin::ResultBufferAllocOutRow) {
    call->SetType(ast::BuiltinType::Get(GetContext(), ast::BuiltinType::Uint8)->PointerTo());
  } else {
    call->SetType(GetBuiltinType(ast::BuiltinType::Nil));
  }
}

/*
void Sema::CheckCSVReaderCall(ast::CallExpr *call, ast::Builtin builtin) {
  if (!CheckArgCountAtLeast(call, 1)) {
    return;
  }

  const auto &call_args = call->Arguments();

  // First argument must be a *CSVReader.
  const auto csv_reader = ast::BuiltinType::CSVReader;
  if (!IsPointerToSpecificBuiltin(call_args[0]->GetType(), csv_reader)) {
    ReportIncorrectCallArg(call, 0, GetBuiltinType(csv_reader));
    return;
  }

  switch (builtin) {
    case ast::Builtin::CSVReaderInit: {
      if (!CheckArgCount(call, 2)) {
        return;
      }

      // Second argument is either a raw string, or a string representing the
      // name of the CSV file to read. At this stage, we don't care. It just
      // needs to be a string.
      if (!call_args[1]->GetType()->IsStringType()) {
        ReportIncorrectCallArg(call, 1, GetBuiltinType(csv_reader));
        return;
      }

      // Third, fourth, and fifth must be characters.

      // Returns boolean indicating if initialization succeeded.
      call->SetType(GetBuiltinType(ast::BuiltinType::Bool));
      break;
    }
    case ast::Builtin::CSVReaderAdvance: {
      // Returns a boolean indicating if there's more data.
      call->SetType(GetBuiltinType(ast::BuiltinType::Bool));
      break;
    }
    case ast::Builtin::CSVReaderGetField: {
      if (!CheckArgCount(call, 3)) {
        return;
      }
      // Second argument must be the index, third is a pointer to a SQL string.
      if (!call_args[1]->GetType()->IsIntegerType()) {
        ReportIncorrectCallArg(call, 1, GetBuiltinType(ast::BuiltinType::Uint32));
      }
      // Second argument must be the index, third is a pointer to a SQL string.
      const auto string_kind = ast::BuiltinType::StringVal;
      if (!IsPointerToSpecificBuiltin(call_args[2]->GetType(), string_kind)) {
        ReportIncorrectCallArg(call, 2, GetBuiltinType(string_kind)->PointerTo());
      }
      // Returns nothing.
      call->SetType(GetBuiltinType(ast::BuiltinType::Nil));
      break;
    }
    case ast::Builtin::CSVReaderGetRecordNumber: {
      // Returns a 32-bit number indicating the current record number.
      call->SetType(GetBuiltinType(ast::BuiltinType::Uint32));
      break;
    }
    case ast::Builtin::CSVReaderClose: {
      // Returns nothing.
      call->SetType(GetBuiltinType(ast::BuiltinType::Nil));
      break;
    }
    default:
      UNREACHABLE("Impossible math trig function call");
  }
}
 */

void Sema::CheckBuiltinSizeOfCall(ast::CallExpr *call) {
  if (!CheckArgCount(call, 1)) {
    return;
  }

  // This call returns an unsigned 32-bit value for the size of the type
  call->SetType(GetBuiltinType(ast::BuiltinType::Uint32));
}

void Sema::CheckBuiltinOffsetOfCall(ast::CallExpr *call) {
  if (!CheckArgCount(call, 2)) {
    return;
  }

  // First argument must be a resolved composite type
  auto *type = Resolve(call->Arguments()[0]);
  if (type == nullptr || !type->IsStructType()) {
    ReportIncorrectCallArg(call, 0, "composite");
    return;
  }

  // Second argument must be an identifier expression
  auto field = call->Arguments()[1]->SafeAs<ast::IdentifierExpr>();
  if (field == nullptr) {
    ReportIncorrectCallArg(call, 1, "identifier expression");
    return;
  }

  // Field with the given name must exist in the composite type
  if (type->As<ast::StructType>()->LookupFieldByName(field->Name()) == nullptr) {
    GetErrorReporter()->Report(call->Position(), ErrorMessages::kFieldObjectDoesNotExist, field->Name(), type);
    return;
  }

  // Returns a 32-bit value for the offset of the type
  call->SetType(GetBuiltinType(ast::BuiltinType::Uint32));
}

void Sema::CheckBuiltinPtrCastCall(ast::CallExpr *call) {
  if (!CheckArgCount(call, 2)) {
    return;
  }

  // The first argument will be a UnaryOpExpr with the '*' (star) op. This is
  // because parsing function calls assumes expression arguments, not types. So,
  // something like '*Type', which would be the first argument to @ptrCast, will
  // get parsed as a dereference expression before a type expression.
  // TODO(pmenon): Fix the above to parse correctly

  auto unary_op = call->Arguments()[0]->SafeAs<ast::UnaryOpExpr>();
  if (unary_op == nullptr || unary_op->Op() != parsing::Token::Type::STAR) {
    GetErrorReporter()->Report(call->Position(), ErrorMessages::kBadArgToPtrCast, call->Arguments()[0]->GetType(), 1);
    return;
  }

  // Replace the unary with a PointerTypeRepr node and resolve it
  call->SetArgument(
      0, GetContext()->GetNodeFactory()->NewPointerType(call->Arguments()[0]->Position(), unary_op->Input()));

  for (auto *arg : call->Arguments()) {
    auto *resolved_type = Resolve(arg);
    if (resolved_type == nullptr) {
      return;
    }
  }

  // Both arguments must be pointer types
  if (!call->Arguments()[0]->GetType()->IsPointerType() || !call->Arguments()[1]->GetType()->IsPointerType()) {
    GetErrorReporter()->Report(call->Position(), ErrorMessages::kBadArgToPtrCast, call->Arguments()[0]->GetType(), 1);
    return;
  }

  // Apply the cast
  call->SetType(call->Arguments()[0]->GetType());
}

void Sema::CheckBuiltinSorterInit(ast::CallExpr *call) {
  if (!CheckArgCount(call, 4)) {
    return;
  }

  const auto &args = call->Arguments();

  // First argument must be a pointer to a Sorter
  const auto sorter_kind = ast::BuiltinType::Sorter;
  if (!IsPointerToSpecificBuiltin(args[0]->GetType(), sorter_kind)) {
    ReportIncorrectCallArg(call, 0, GetBuiltinType(sorter_kind)->PointerTo());
    return;
  }

  // Second argument must be a pointer to a MemoryPool
  const auto mem_kind = ast::BuiltinType::MemoryPool;
  if (!IsPointerToSpecificBuiltin(args[1]->GetType(), mem_kind)) {
    ReportIncorrectCallArg(call, 1, GetBuiltinType(mem_kind)->PointerTo());
    return;
  }

  // Second argument must be a function
  auto *const cmp_func_type = args[2]->GetType()->SafeAs<ast::FunctionType>();
  if (cmp_func_type == nullptr || cmp_func_type->GetNumParams() != 2 ||
      !cmp_func_type->GetReturnType()->IsSpecificBuiltin(ast::BuiltinType::Int32) ||
      !cmp_func_type->GetParams()[0].type_->IsPointerType() || !cmp_func_type->GetParams()[1].type_->IsPointerType()) {
    GetErrorReporter()->Report(call->Position(), ErrorMessages::kBadComparisonFunctionForSorter, args[2]->GetType());
    return;
  }

  // Third and last argument must be a 32-bit number representing the tuple size
  const auto uint_kind = ast::BuiltinType::Uint32;
  if (!args[3]->GetType()->IsSpecificBuiltin(uint_kind)) {
    ReportIncorrectCallArg(call, 3, GetBuiltinType(uint_kind));
    return;
  }

  // This call returns nothing
  call->SetType(GetBuiltinType(ast::BuiltinType::Nil));
}

void Sema::CheckBuiltinSorterGetTupleCount(ast::CallExpr *call) {
  if (!CheckArgCount(call, 1)) {
    return;
  }

  const auto &args = call->Arguments();

  // First argument must be a pointer to a Sorter
  const auto sorter_kind = ast::BuiltinType::Sorter;
  if (!IsPointerToSpecificBuiltin(args[0]->GetType(), sorter_kind)) {
    ReportIncorrectCallArg(call, 0, GetBuiltinType(sorter_kind)->PointerTo());
    return;
  }

  call->SetType(GetBuiltinType(ast::BuiltinType::Uint32));
}

void Sema::CheckBuiltinSorterInsert(ast::CallExpr *call, ast::Builtin builtin) {
  if (!CheckArgCountAtLeast(call, 1)) {
    return;
  }

  // First argument must be a pointer to a Sorter
  const auto sorter_kind = ast::BuiltinType::Sorter;
  if (!IsPointerToSpecificBuiltin(call->Arguments()[0]->GetType(), sorter_kind)) {
    ReportIncorrectCallArg(call, 0, GetBuiltinType(sorter_kind)->PointerTo());
    return;
  }

  // If it's an insertion for Top-K, the second argument must be an unsigned integer.
  if (builtin == ast::Builtin::SorterInsertTopK || builtin == ast::Builtin::SorterInsertTopKFinish) {
    if (!CheckArgCount(call, 2)) {
      return;
    }

    // Error if the top-k argument isn't an integer
    ast::Type *uint_type = GetBuiltinType(ast::BuiltinType::Uint32);
    if (!call->Arguments()[1]->GetType()->IsIntegerType()) {
      ReportIncorrectCallArg(call, 1, uint_type);
      return;
    }
    if (call->Arguments()[1]->GetType() != uint_type) {
      call->SetArgument(1, ImplCastExprToType(call->Arguments()[1], uint_type, ast::CastKind::IntegralCast));
    }
  } else {
    // Regular sorter insert, expect one argument.
    if (!CheckArgCount(call, 1)) {
      return;
    }
  }

  // This call returns a pointer to the allocated tuple
  call->SetType(GetBuiltinType(ast::BuiltinType::Uint8)->PointerTo());
}

void Sema::CheckBuiltinSorterSort(ast::CallExpr *call, ast::Builtin builtin) {
  if (!CheckArgCountAtLeast(call, 1)) {
    return;
  }

  const auto &call_args = call->Arguments();

  // First argument must be a pointer to a Sorter
  const auto sorter_kind = ast::BuiltinType::Sorter;
  if (!IsPointerToSpecificBuiltin(call_args[0]->GetType(), sorter_kind)) {
    ReportIncorrectCallArg(call, 0, GetBuiltinType(sorter_kind)->PointerTo());
    return;
  }

  switch (builtin) {
    case ast::Builtin::SorterSort: {
      if (!CheckArgCount(call, 1)) {
        return;
      }
      break;
    }
    case ast::Builtin::SorterSortParallel:
    case ast::Builtin::SorterSortTopKParallel: {
      // Second argument is the *ThreadStateContainer.
      const auto tls_kind = ast::BuiltinType::ThreadStateContainer;
      if (!IsPointerToSpecificBuiltin(call_args[1]->GetType(), tls_kind)) {
        ReportIncorrectCallArg(call, 1, GetBuiltinType(tls_kind)->PointerTo());
        return;
      }

      // Third argument must be a 32-bit integer representing the offset.
      ast::Type *uint_type = GetBuiltinType(ast::BuiltinType::Uint32);
      if (call_args[2]->GetType() != uint_type) {
        ReportIncorrectCallArg(call, 2, uint_type);
        return;
      }

      // If it's for top-k, the last argument must be the top-k value
      if (builtin == ast::Builtin::SorterSortParallel) {
        if (!CheckArgCount(call, 3)) {
          return;
        }
      } else {
        if (!CheckArgCount(call, 4)) {
          return;
        }
        if (!call_args[3]->GetType()->IsIntegerType()) {
          ReportIncorrectCallArg(call, 3, uint_type);
          return;
        }
        if (call_args[3]->GetType() != uint_type) {
          call->SetArgument(3, ImplCastExprToType(call_args[3], uint_type, ast::CastKind::IntegralCast));
        }
      }
      break;
    }
    default: {
      UNREACHABLE("Impossible sorter sort call");
    }
  }

  // This call returns nothing
  call->SetType(GetBuiltinType(ast::BuiltinType::Nil));
}

void Sema::CheckBuiltinSorterFree(ast::CallExpr *call) {
  if (!CheckArgCount(call, 1)) {
    return;
  }

  // First argument must be a pointer to a Sorter
  const auto sorter_kind = ast::BuiltinType::Sorter;
  if (!IsPointerToSpecificBuiltin(call->Arguments()[0]->GetType(), sorter_kind)) {
    ReportIncorrectCallArg(call, 0, GetBuiltinType(sorter_kind)->PointerTo());
    return;
  }

  // This call returns nothing
  call->SetType(GetBuiltinType(ast::BuiltinType::Nil));
}

void Sema::CheckBuiltinSorterIterCall(ast::CallExpr *call, ast::Builtin builtin) {
  if (!CheckArgCountAtLeast(call, 1)) {
    return;
  }

  const auto &args = call->Arguments();

  const auto sorter_iter_kind = ast::BuiltinType::SorterIterator;
  if (!IsPointerToSpecificBuiltin(args[0]->GetType(), sorter_iter_kind)) {
    ReportIncorrectCallArg(call, 0, GetBuiltinType(sorter_iter_kind)->PointerTo());
    return;
  }

  switch (builtin) {
    case ast::Builtin::SorterIterInit: {
      if (!CheckArgCount(call, 2)) {
        return;
      }

      // The second argument is the sorter instance to iterate over
      const auto sorter_kind = ast::BuiltinType::Sorter;
      if (!IsPointerToSpecificBuiltin(args[1]->GetType(), sorter_kind)) {
        ReportIncorrectCallArg(call, 1, GetBuiltinType(sorter_kind)->PointerTo());
        return;
      }
      call->SetType(GetBuiltinType(ast::BuiltinType::Nil));
      break;
    }
    case ast::Builtin::SorterIterHasNext: {
      call->SetType(GetBuiltinType(ast::BuiltinType::Bool));
      break;
    }
    case ast::Builtin::SorterIterNext: {
      call->SetType(GetBuiltinType(ast::BuiltinType::Nil));
      break;
    }
    case ast::Builtin::SorterIterSkipRows: {
      if (!CheckArgCount(call, 2)) {
        return;
      }
      const auto uint_kind = ast::BuiltinType::Kind::Uint32;
      if (!args[1]->GetType()->IsIntegerType()) {
        ReportIncorrectCallArg(call, 1, GetBuiltinType(uint_kind));
        return;
      }
      call->SetType(GetBuiltinType(ast::BuiltinType::Nil));
      break;
    }
    case ast::Builtin::SorterIterGetRow: {
      call->SetType(GetBuiltinType(ast::BuiltinType::Uint8)->PointerTo());
      break;
    }
    case ast::Builtin::SorterIterClose: {
      call->SetType(GetBuiltinType(ast::BuiltinType::Nil));
      break;
    }
    default: {
      UNREACHABLE("Impossible table iteration call");
    }
  }
}

void Sema::CheckBuiltinIndexIteratorInit(execution::ast::CallExpr *call, ast::Builtin builtin) {
  // First argument must be a pointer to a IndexIterator
  const auto index_kind = ast::BuiltinType::IndexIterator;
  if (!IsPointerToSpecificBuiltin(call->Arguments()[0]->GetType(), index_kind)) {
    ReportIncorrectCallArg(call, 0, GetBuiltinType(index_kind)->PointerTo());
    return;
  }
  switch (builtin) {
    case ast::Builtin::IndexIteratorInit: {
      if (!CheckArgCount(call, 6)) {
        return;
      }
      // The second argument is an execution context
      auto exec_ctx_kind = ast::BuiltinType::ExecutionContext;
      if (!IsPointerToSpecificBuiltin(call->Arguments()[1]->GetType(), exec_ctx_kind)) {
        ReportIncorrectCallArg(call, 1, GetBuiltinType(exec_ctx_kind)->PointerTo());
        return;
      }
      // The third argument is num_attrs
      if (!call->Arguments()[2]->GetType()->IsIntegerType()) {
        ReportIncorrectCallArg(call, 2, GetBuiltinType(ast::BuiltinType::Int32));
        return;
      }
      // The fourth argument is a table oid
      if (!call->Arguments()[3]->GetType()->IsIntegerType()) {
        ReportIncorrectCallArg(call, 3, GetBuiltinType(ast::BuiltinType::Int32));
        return;
      }
      // The fifth argument is an index oid
      if (!call->Arguments()[4]->GetType()->IsIntegerType()) {
        ReportIncorrectCallArg(call, 4, GetBuiltinType(ast::BuiltinType::Int32));
        return;
      }
      // The sixth argument is a uint32_t array
      if (!call->Arguments()[5]->GetType()->IsArrayType()) {
        ReportIncorrectCallArg(call, 5, "Sixth argument should be a fixed length uint32 array");
        return;
      }
      auto *arr_type = call->Arguments()[5]->GetType()->SafeAs<ast::ArrayType>();
      auto uint32_t_kind = ast::BuiltinType::Uint32;
      if (!arr_type->GetElementType()->IsSpecificBuiltin(uint32_t_kind) || !arr_type->HasKnownLength()) {
        ReportIncorrectCallArg(call, 5, "Sixth argument should be a fixed length uint32 array");
      }
      break;
    }
    default:
      UNREACHABLE("Unreachable index iterator in builtin");
  }

  // Return nothing
  call->SetType(GetBuiltinType(ast::BuiltinType::Nil));
}

void Sema::CheckBuiltinIndexIteratorGetSize(execution::ast::CallExpr *call) {
  // First argument must be a pointer to an IndexIterator
  const auto index_kind = ast::BuiltinType::IndexIterator;
  if (!IsPointerToSpecificBuiltin(call->Arguments()[0]->GetType(), index_kind)) {
    ReportIncorrectCallArg(call, 0, GetBuiltinType(index_kind)->PointerTo());
    return;
  }
  call->SetType(GetBuiltinType(ast::BuiltinType::Uint32));
}

void Sema::CheckBuiltinIndexIteratorScan(execution::ast::CallExpr *call, ast::Builtin builtin) {
  if (!CheckArgCountAtLeast(call, 1)) {
    return;
  }
  // First argument must be a pointer to a IndexIterator
  auto index_kind = ast::BuiltinType::IndexIterator;
  if (!IsPointerToSpecificBuiltin(call->Arguments()[0]->GetType(), index_kind)) {
    ReportIncorrectCallArg(call, 0, GetBuiltinType(index_kind)->PointerTo());
    return;
  }

  switch (builtin) {
    case ast::Builtin::IndexIteratorScanKey:
    case ast::Builtin::IndexIteratorScanDescending: {
      if (!CheckArgCount(call, 1)) return;
      break;
    }
    case ast::Builtin::IndexIteratorScanAscending: {
      if (!CheckArgCount(call, 3)) return;
      break;
    }
    case ast::Builtin::IndexIteratorScanLimitDescending: {
      if (!CheckArgCount(call, 2)) return;
      auto uint32_kind = ast::BuiltinType::Uint32;
      // Second argument is an integer
      if (!call->Arguments()[1]->GetType()->IsIntegerType()) {
        ReportIncorrectCallArg(call, 1, GetBuiltinType(uint32_kind));
        return;
      }
      break;
    }
    default:
      UNREACHABLE("Impossible Scan call!");
  }
  // Return nothing
  call->SetType(GetBuiltinType(ast::BuiltinType::Nil));
}

void Sema::CheckBuiltinIndexIteratorAdvance(execution::ast::CallExpr *call) {
  if (!CheckArgCount(call, 1)) {
    return;
  }
  // First argument must be a pointer to a IndexIterator
  auto index_kind = ast::BuiltinType::IndexIterator;
  if (!IsPointerToSpecificBuiltin(call->Arguments()[0]->GetType(), index_kind)) {
    ReportIncorrectCallArg(call, 0, GetBuiltinType(index_kind)->PointerTo());
    return;
  }

  // Return boolean
  call->SetType(ast::BuiltinType::Get(GetContext(), ast::BuiltinType::Bool));
}

void Sema::CheckBuiltinIndexIteratorFree(execution::ast::CallExpr *call) {
  if (!CheckArgCount(call, 1)) {
    return;
  }
  // First argument must be a pointer to a IndexIterator
  auto *index_type = call->Arguments()[0]->GetType()->GetPointeeType();
  if (index_type == nullptr || !index_type->IsSpecificBuiltin(ast::BuiltinType::IndexIterator)) {
    GetErrorReporter()->Report(call->Position(), ErrorMessages::kBadArgToIndexIteratorFree,
                               call->Arguments()[0]->GetType(), 0);
    return;
  }
  // Return nothing
  call->SetType(GetBuiltinType(ast::BuiltinType::Nil));
}

void Sema::CheckBuiltinIndexIteratorPRCall(ast::CallExpr *call, ast::Builtin builtin) {
  if (!CheckArgCount(call, 1)) {
    return;
  }
  // First argument must be a pointer to a IndexIterator
  auto *index_type = call->Arguments()[0]->GetType()->GetPointeeType();
  if (index_type == nullptr || !index_type->IsSpecificBuiltin(ast::BuiltinType::IndexIterator)) {
    ReportIncorrectCallArg(call, 0, GetBuiltinType(ast::BuiltinType::IndexIterator)->PointerTo());
    return;
  }
  switch (builtin) {
    case ast::Builtin::IndexIteratorGetPR:
    case ast::Builtin::IndexIteratorGetLoPR:
    case ast::Builtin::IndexIteratorGetHiPR:
    case ast::Builtin::IndexIteratorGetTablePR:
      call->SetType(GetBuiltinType(ast::BuiltinType::ProjectedRow)->PointerTo());
      break;
    case ast::Builtin::IndexIteratorGetSlot:
      call->SetType(GetBuiltinType(ast::BuiltinType::TupleSlot));
      break;
    default:
      UNREACHABLE("Impossible Index PR call!");
  }
}

void Sema::CheckBuiltinPRCall(ast::CallExpr *call, ast::Builtin builtin) {
  if (!CheckArgCountAtLeast(call, 2)) {
    return;
  }
  // Calls to set varlen take an extra boolean to indicate ownership.
  bool is_set_varlen = false;
  bool is_set_call = false;
  // Type of the input or output sql value
  ast::BuiltinType::Kind sql_type;
  switch (builtin) {
    case ast::Builtin::PRSetBool:
    case ast::Builtin::PRSetBoolNull: {
      is_set_call = true;
      sql_type = ast::BuiltinType::Boolean;
      break;
    }
    case ast::Builtin::PRSetTinyInt:
    case ast::Builtin::PRSetSmallInt:
    case ast::Builtin::PRSetInt:
    case ast::Builtin::PRSetBigInt:
    case ast::Builtin::PRSetTinyIntNull:
    case ast::Builtin::PRSetSmallIntNull:
    case ast::Builtin::PRSetIntNull:
    case ast::Builtin::PRSetBigIntNull: {
      is_set_call = true;
      sql_type = ast::BuiltinType::Integer;
      break;
    }
    case ast::Builtin::PRSetReal:
    case ast::Builtin::PRSetDouble:
    case ast::Builtin::PRSetRealNull:
    case ast::Builtin::PRSetDoubleNull: {
      is_set_call = true;
      sql_type = ast::BuiltinType::Real;
      break;
    }
    case ast::Builtin::PRSetDate:
    case ast::Builtin::PRSetDateNull: {
      is_set_call = true;
      sql_type = ast::BuiltinType::Date;
      break;
    }
    case ast::Builtin::PRSetTimestamp:
    case ast::Builtin::PRSetTimestampNull: {
      is_set_call = true;
      sql_type = ast::BuiltinType::Timestamp;
      break;
    }
    case ast::Builtin::PRSetVarlen:
    case ast::Builtin::PRSetVarlenNull: {
      is_set_call = true;
      is_set_varlen = true;
      sql_type = ast::BuiltinType::StringVal;
      break;
    }
    case ast::Builtin::PRGetBool:
    case ast::Builtin::PRGetBoolNull: {
      sql_type = ast::BuiltinType::Boolean;
      break;
    }
    case ast::Builtin::PRGetTinyInt:
    case ast::Builtin::PRGetSmallInt:
    case ast::Builtin::PRGetInt:
    case ast::Builtin::PRGetBigInt:
    case ast::Builtin::PRGetTinyIntNull:
    case ast::Builtin::PRGetSmallIntNull:
    case ast::Builtin::PRGetIntNull:
    case ast::Builtin::PRGetBigIntNull: {
      sql_type = ast::BuiltinType::Integer;
      break;
    }
    case ast::Builtin::PRGetReal:
    case ast::Builtin::PRGetDouble:
    case ast::Builtin::PRGetRealNull:
    case ast::Builtin::PRGetDoubleNull: {
      sql_type = ast::BuiltinType::Real;
      break;
    }
    case ast::Builtin::PRGetDate:
    case ast::Builtin::PRGetDateNull: {
      sql_type = ast::BuiltinType::Date;
      break;
    }
    case ast::Builtin::PRGetTimestamp:
    case ast::Builtin::PRGetTimestampNull: {
      sql_type = ast::BuiltinType::Timestamp;
      break;
    }
    case ast::Builtin::PRGetVarlen:
    case ast::Builtin::PRGetVarlenNull: {
      sql_type = ast::BuiltinType::StringVal;
      break;
    }
    default:
      UNREACHABLE("Undefined projected row call!!");
  }

  // First argument must be a pointer to a ProjectedRow
  auto pr_kind = ast::BuiltinType::ProjectedRow;
  if (!IsPointerToSpecificBuiltin(call->Arguments()[0]->GetType(), pr_kind)) {
    ReportIncorrectCallArg(call, 0, GetBuiltinType(pr_kind)->PointerTo());
    return;
  }
  // Second argument must be an integer literal
  if (!call->Arguments()[1]->GetType()->IsIntegerType()) {
    ReportIncorrectCallArg(call, 1, GetBuiltinType(ast::BuiltinType::Int32));
    return;
  }
  if (is_set_call) {
    if (!CheckArgCount(call, is_set_varlen ? 4 : 3)) {
      return;
    }
    // Third argument depends of call
    if (GetBuiltinType(sql_type) != call->Arguments()[2]->GetType()) {
      ReportIncorrectCallArg(call, 2, GetBuiltinType(sql_type));
      return;
    }
    // For varlens, there is a fourth boolean argument.
    if (is_set_varlen) {
      auto bool_kind = ast::BuiltinType::Bool;
      if (!call->Arguments()[3]->GetType()->IsSpecificBuiltin(bool_kind)) {
        ReportIncorrectCallArg(call, 3, GetBuiltinType(bool_kind));
        return;
      }
    }
    // Return nothing
    call->SetType(GetBuiltinType(ast::BuiltinType::Nil));
  } else {
    if (!CheckArgCount(call, 2)) {
      return;
    }
    // Return sql type
    call->SetType(ast::BuiltinType::Get(GetContext(), sql_type));
  }
}

void Sema::CheckBuiltinStorageInterfaceCall(ast::CallExpr *call, ast::Builtin builtin) {
  const auto &call_args = call->Arguments();

  const auto storage_interface_kind = ast::BuiltinType::StorageInterface;
  const auto int32_kind = ast::BuiltinType::Int32;

  if (!CheckArgCountAtLeast(call, 1)) {
    return;
  }
  if (!IsPointerToSpecificBuiltin(call_args[0]->GetType(), storage_interface_kind)) {
    ReportIncorrectCallArg(call, 0, GetBuiltinType(storage_interface_kind)->PointerTo());
    return;
  }

  switch (builtin) {
    case ast::Builtin::StorageInterfaceInit: {
      if (!CheckArgCount(call, 5)) {
        return;
      }

      // exec_ctx
      auto exec_ctx_kind = ast::BuiltinType::ExecutionContext;
      if (!IsPointerToSpecificBuiltin(call_args[1]->GetType(), exec_ctx_kind)) {
        ReportIncorrectCallArg(call, 1, GetBuiltinType(exec_ctx_kind)->PointerTo());
        return;
      }

      // table_oid
      if (!call_args[2]->GetType()->IsIntegerType()) {
        ReportIncorrectCallArg(call, 2, GetBuiltinType(int32_kind));
        return;
      }

      // uint32_t *col_oids
      if (!call_args[3]->GetType()->IsArrayType()) {
        ReportIncorrectCallArg(call, 3, "Third argument should be a fixed length uint32 array");
        return;
      }
      auto *arr_type = call_args[3]->GetType()->SafeAs<ast::ArrayType>();
      auto uint32_t_kind = ast::BuiltinType::Uint32;
      if (!arr_type->GetElementType()->IsSpecificBuiltin(uint32_t_kind)) {
        ReportIncorrectCallArg(call, 3, "Third argument should be a fixed length uint32 array");
      }

      // needs_indexes for non-indexed updates
      if (!call_args[4]->GetType()->IsBoolType()) {
        ReportIncorrectCallArg(call, 4, GetBuiltinType(ast::BuiltinType::Bool));
        return;
      }

      // void
      call->SetType(GetBuiltinType(ast::BuiltinType::Nil));
      break;
    }
    case ast::Builtin::GetTablePR: {
      if (!CheckArgCount(call, 1)) {
        return;
      }
      call->SetType(GetBuiltinType(ast::BuiltinType::ProjectedRow)->PointerTo());
      break;
    }
    case ast::Builtin::TableInsert: {
      if (!CheckArgCount(call, 1)) {
        return;
      }

      auto tuple_slot_type = ast::BuiltinType::TupleSlot;
      call->SetType(GetBuiltinType(tuple_slot_type));
      break;
    }
    case ast::Builtin::TableDelete: {
      if (!CheckArgCount(call, 2)) {
        return;
      }

      auto tuple_slot_type = ast::BuiltinType::TupleSlot;
      if (!IsPointerToSpecificBuiltin(call_args[1]->GetType(), tuple_slot_type)) {
        ReportIncorrectCallArg(call, 1, GetBuiltinType(tuple_slot_type)->PointerTo());
        return;
      }

      call->SetType(GetBuiltinType(ast::BuiltinType::Bool));
      break;
    }
    case ast::Builtin::TableUpdate: {
      if (!CheckArgCount(call, 2)) {
        return;
      }

      auto tuple_slot_type = ast::BuiltinType::TupleSlot;
      if (!IsPointerToSpecificBuiltin(call_args[1]->GetType(), tuple_slot_type)) {
        ReportIncorrectCallArg(call, 1, GetBuiltinType(tuple_slot_type)->PointerTo());
        return;
      }

      call->SetType(GetBuiltinType(ast::BuiltinType::Bool));
      break;
    }
    case ast::Builtin::GetIndexPR: {
      if (!CheckArgCount(call, 2)) {
        return;
      }

      if (!call_args[1]->GetType()->IsIntegerType()) {
        ReportIncorrectCallArg(call, 1, GetBuiltinType(int32_kind));
        return;
      }

      call->SetType(GetBuiltinType(ast::BuiltinType::ProjectedRow)->PointerTo());
      break;
    }
<<<<<<< HEAD
    case ast::Builtin::IndexGetSize: {
      if (!CheckArgCount(call, 1)) {
        return;
      }
=======
    case ast::Builtin::StorageInterfaceGetIndexHeapSize: {
      if (!CheckArgCount(call, 1)) {
        return;
      }

>>>>>>> fa7fecd7
      call->SetType(GetBuiltinType(ast::BuiltinType::Uint32));
      break;
    }
    case ast::Builtin::IndexInsert: {
      if (!CheckArgCount(call, 1)) {
        return;
      }
      call->SetType(GetBuiltinType(ast::BuiltinType::Bool));
      break;
    }
    case ast::Builtin::IndexInsertUnique: {
      if (!CheckArgCount(call, 1)) {
        return;
      }
      call->SetType(GetBuiltinType(ast::BuiltinType::Bool));
      break;
    }
    case ast::Builtin::IndexInsertWithSlot: {
      if (!CheckArgCount(call, 3)) {
        return;
      }
      // Second argument is a tuple slot
      auto tuple_slot_type = ast::BuiltinType::TupleSlot;
      if (!IsPointerToSpecificBuiltin(call_args[1]->GetType(), tuple_slot_type)) {
        ReportIncorrectCallArg(call, 1, GetBuiltinType(tuple_slot_type)->PointerTo());
        return;
      }
      // Third argument is a bool
      if (!call_args[2]->GetType()->IsSpecificBuiltin(ast::BuiltinType::Bool)) {
        ReportIncorrectCallArg(call, 2, "boolean literal");
        return;
      }
      call->SetType(GetBuiltinType(ast::BuiltinType::Bool));
      break;
    }
    case ast::Builtin::IndexDelete: {
      if (!CheckArgCount(call, 2)) {
        return;
      }
      // Second argument is a tuple slot
      auto tuple_slot_type = ast::BuiltinType::TupleSlot;
      if (!IsPointerToSpecificBuiltin(call_args[1]->GetType(), tuple_slot_type)) {
        ReportIncorrectCallArg(call, 1, GetBuiltinType(tuple_slot_type)->PointerTo());
        return;
      }
      call->SetType(GetBuiltinType(ast::BuiltinType::Nil));
      break;
    }
    case ast::Builtin::StorageInterfaceFree: {
      if (!CheckArgCount(call, 1)) {
        return;
      }
      // Return nothing
      call->SetType(GetBuiltinType(ast::BuiltinType::Nil));
      break;
    }
    default:
      UNREACHABLE("Undefined updater call!");
  }
}

void Sema::CheckBuiltinAbortCall(ast::CallExpr *call) {
  if (!CheckArgCount(call, 1)) {
    return;
  }

  if (!IsPointerToSpecificBuiltin(call->Arguments()[0]->GetType(), ast::BuiltinType::ExecutionContext)) {
    ReportIncorrectCallArg(call, 0, GetBuiltinType(ast::BuiltinType::ExecutionContext)->PointerTo());
    return;
  }

  call->SetType(GetBuiltinType(ast::BuiltinType::Nil));
}

void Sema::CheckBuiltinParamCall(ast::CallExpr *call, ast::Builtin builtin) {
  if (!CheckArgCount(call, 2)) {
    return;
  }

  // first argument is an exec ctx
  auto exec_ctx_kind = ast::BuiltinType::ExecutionContext;
  if (!IsPointerToSpecificBuiltin(call->Arguments()[0]->GetType(), exec_ctx_kind)) {
    ReportIncorrectCallArg(call, 0, GetBuiltinType(exec_ctx_kind)->PointerTo());
    return;
  }

  // second argument is the index of the parameter
  if (!call->Arguments()[1]->GetType()->IsIntegerType()) {
    ReportIncorrectCallArg(call, 0, GetBuiltinType(ast::BuiltinType::Kind::Uint32));
    return;
  }

  // Type output sql value
  ast::BuiltinType::Kind sql_type;
  switch (builtin) {
    case ast::Builtin::GetParamBool: {
      sql_type = ast::BuiltinType::Boolean;
      break;
    }
    case ast::Builtin::GetParamTinyInt:
    case ast::Builtin::GetParamSmallInt:
    case ast::Builtin::GetParamInt:
    case ast::Builtin::GetParamBigInt: {
      sql_type = ast::BuiltinType::Integer;
      break;
    }
    case ast::Builtin::GetParamReal:
    case ast::Builtin::GetParamDouble: {
      sql_type = ast::BuiltinType::Real;
      break;
    }
    case ast::Builtin::GetParamDate: {
      sql_type = ast::BuiltinType::Date;
      break;
    }
    case ast::Builtin::GetParamTimestamp: {
      sql_type = ast::BuiltinType::Timestamp;
      break;
    }
    case ast::Builtin::GetParamString: {
      sql_type = ast::BuiltinType::StringVal;
      break;
    }
    default:
      UNREACHABLE("Undefined parameter call!!");
  }

  // Return sql type
  call->SetType(ast::BuiltinType::Get(GetContext(), sql_type));
}

void Sema::CheckBuiltinStringCall(ast::CallExpr *call, ast::Builtin builtin) {
  ast::BuiltinType::Kind sql_type;

  // Checking to see if the first argument is an execution context
  // All string functions have the execution context as their first argument
  auto exec_ctx_kind = ast::BuiltinType::ExecutionContext;
  if (!IsPointerToSpecificBuiltin(call->Arguments()[0]->GetType(), exec_ctx_kind)) {
    ReportIncorrectCallArg(call, 0, GetBuiltinType(exec_ctx_kind)->PointerTo());
    return;
  }

  switch (builtin) {
    case ast::Builtin::SplitPart: {
      // check to make sure this function has four arguments
      if (!CheckArgCount(call, 4)) {
        return;
      }

      // checking to see if the second argument is a string
      if (!call->Arguments()[1]->GetType()->IsSpecificBuiltin(ast::BuiltinType::StringVal)) {
        ReportIncorrectCallArg(call, 1, ast::StringType::Get(GetContext()));
        return;
      }

      // checking to see if the third argument is a string
      if (!call->Arguments()[2]->GetType()->IsSpecificBuiltin(ast::BuiltinType::StringVal)) {
        ReportIncorrectCallArg(call, 2, ast::StringType::Get(GetContext()));
        return;
      }

      // checking to see if the forth argument is an integer
      if (!call->Arguments()[3]->GetType()->IsSpecificBuiltin(ast::BuiltinType::Integer)) {
        ReportIncorrectCallArg(call, 3, GetBuiltinType(ast::BuiltinType::Int32));
        return;
      }

      // this function returns a string
      sql_type = ast::BuiltinType::StringVal;
      break;
    }
    case ast::Builtin::Chr: {
      // check to make sure this function has two arguments
      if (!CheckArgCount(call, 2)) {
        return;
      }

      // checking to see if the second argument is a number
      auto *resolved_type = call->Arguments()[1]->GetType();
      if (!resolved_type->IsSpecificBuiltin(ast::BuiltinType::Integer)) {
        ReportIncorrectCallArg(call, 1, ast::StringType::Get(GetContext()));
        return;
      }

      // this function returns a string
      sql_type = ast::BuiltinType::StringVal;
      break;
    }
    case ast::Builtin::ASCII:
    case ast::Builtin::CharLength: {
      // check to make sure this function has two arguments
      if (!CheckArgCount(call, 2)) {
        return;
      }

      // checking to see if the second argument is a string
      auto *resolved_type = call->Arguments()[1]->GetType();
      if (!resolved_type->IsSpecificBuiltin(ast::BuiltinType::StringVal)) {
        ReportIncorrectCallArg(call, 1, ast::StringType::Get(GetContext()));
        return;
      }

      // this function returns an Integer
      sql_type = ast::BuiltinType::Integer;
      break;
    }
    case ast::Builtin::Trim2: {
      // check to make sure this function has three arguments
      if (!CheckArgCount(call, 3)) {
        return;
      }

      // checking to see if the second argument is a string
      auto *resolved_type = call->Arguments()[1]->GetType();
      if (!resolved_type->IsSpecificBuiltin(ast::BuiltinType::StringVal)) {
        ReportIncorrectCallArg(call, 1, ast::StringType::Get(GetContext()));
        return;
      }

      // checking to see if the third argument is a string
      if (!call->Arguments()[2]->GetType()->IsSpecificBuiltin(ast::BuiltinType::StringVal)) {
        ReportIncorrectCallArg(call, 2, ast::StringType::Get(GetContext()));
        return;
      }

      // this function returns a string
      sql_type = ast::BuiltinType::StringVal;
      break;
    }
    case ast::Builtin::Trim:
    case ast::Builtin::Lower:
    case ast::Builtin::Upper:
    case ast::Builtin::Reverse:
    case ast::Builtin::InitCap: {
      // check to make sure this function has two arguments
      if (!CheckArgCount(call, 2)) {
        return;
      }

      // checking to see if the second argument is a string
      auto *resolved_type = call->Arguments()[1]->GetType();
      if (!resolved_type->IsSpecificBuiltin(ast::BuiltinType::StringVal)) {
        ReportIncorrectCallArg(call, 1, ast::StringType::Get(GetContext()));
        return;
      }

      // this function returns a string
      sql_type = ast::BuiltinType::StringVal;
      break;
    }
    case ast::Builtin::Left:
    case ast::Builtin::Right:
    case ast::Builtin::Repeat: {
      // check to make sure this function has three arguments
      if (!CheckArgCount(call, 3)) {
        return;
      }

      // checking to see if the second argument is a string
      auto *resolved_type = call->Arguments()[1]->GetType();
      if (!resolved_type->IsSpecificBuiltin(ast::BuiltinType::StringVal)) {
        ReportIncorrectCallArg(call, 1, ast::StringType::Get(GetContext()));
        return;
      }

      resolved_type = call->Arguments()[2]->GetType();
      if (!resolved_type->IsSpecificBuiltin(ast::BuiltinType::Integer)) {
        ReportIncorrectCallArg(call, 2, GetBuiltinType(ast::BuiltinType::Integer));
        return;
      }

      // this function returns a string
      sql_type = ast::BuiltinType::StringVal;
      break;
    }
    case ast::Builtin::Substring: {
      // check to make sure this function has four arguments
      if (!CheckArgCount(call, 4)) {
        return;
      }

      // checking to see if the second argument is a string
      auto *resolved_type = call->Arguments()[1]->GetType();
      if (!resolved_type->IsSpecificBuiltin(ast::BuiltinType::StringVal)) {
        ReportIncorrectCallArg(call, 1, ast::StringType::Get(GetContext()));
        return;
      }

      auto int_t_kind = ast::BuiltinType::Integer;
      // checking to see if the third argument is an Integer
      if (call->Arguments()[2]->GetType() != GetBuiltinType(int_t_kind)) {
        ReportIncorrectCallArg(call, 2, GetBuiltinType(int_t_kind));
        return;
      }

      // checking to see if the fourth argument is an Integer
      if (call->Arguments()[3]->GetType() != GetBuiltinType(int_t_kind)) {
        ReportIncorrectCallArg(call, 3, GetBuiltinType(int_t_kind));
        return;
      }

      // this function returns a string
      sql_type = ast::BuiltinType::StringVal;
      break;
    }
    case ast::Builtin::Version: {
      // check to make sure this function has one arguments
      if (!CheckArgCount(call, 1)) {
        return;
      }

      // this function returns a string
      sql_type = ast::BuiltinType::StringVal;
      break;
    }
    case ast::Builtin::Position: {
      // check to make sure this function has three arguments
      if (!CheckArgCount(call, 3)) {
        return;
      }

      // checking to see if the second argument is a string
      auto *resolved_type = call->Arguments()[1]->GetType();
      if (!resolved_type->IsSpecificBuiltin(ast::BuiltinType::StringVal)) {
        ReportIncorrectCallArg(call, 1, ast::StringType::Get(GetContext()));
        return;
      }

      // checking to see if the third argument is a string
      resolved_type = call->Arguments()[2]->GetType();
      if (!resolved_type->IsSpecificBuiltin(ast::BuiltinType::StringVal)) {
        ReportIncorrectCallArg(call, 2, ast::StringType::Get(GetContext()));
        return;
      }

      // this function returns an Integer
      sql_type = ast::BuiltinType::Integer;
      break;
    }
    case ast::Builtin::Length: {
      // check to make sure this function has two arguments
      if (!CheckArgCount(call, 2)) {
        return;
      }

      // checking to see if the second argument is a string
      if (!call->Arguments()[1]->GetType()->IsSpecificBuiltin(ast::BuiltinType::StringVal)) {
        ReportIncorrectCallArg(call, 1, ast::StringType::Get(GetContext()));
        return;
      }

      // this function returns an integer
      sql_type = ast::BuiltinType::Integer;
      break;
    }
    case ast::Builtin::StartsWith: {
      // check to make sure this function has two arguments
      if (!CheckArgCount(call, 3)) {
        return;
      }

      // checking to see if the second argument is a string
      auto *resolved_type = call->Arguments()[1]->GetType();
      if (!resolved_type->IsSpecificBuiltin(ast::BuiltinType::StringVal)) {
        ReportIncorrectCallArg(call, 1, ast::StringType::Get(GetContext()));
        return;
      }

      // checking to see if the third argument is a string
      resolved_type = call->Arguments()[2]->GetType();
      if (!resolved_type->IsSpecificBuiltin(ast::BuiltinType::StringVal)) {
        ReportIncorrectCallArg(call, 2, ast::StringType::Get(GetContext()));
        return;
      }

      // this function returns a boolean
      sql_type = ast::BuiltinType::Boolean;
      break;
    }
    case ast::Builtin::Lpad:
    case ast::Builtin::Rpad: {
      if (!CheckArgCountBetween(call, 3, 4)) {
        return;
      }

      // checking to see if the second argument is a string
      if (!call->Arguments()[1]->GetType()->IsSpecificBuiltin(ast::BuiltinType::StringVal)) {
        ReportIncorrectCallArg(call, 1, ast::StringType::Get(GetContext()));
        return;
      }

      // checking to see if the third argument is an integer
      if (!call->Arguments()[2]->GetType()->IsSpecificBuiltin(ast::BuiltinType::Integer)) {
        ReportIncorrectCallArg(call, 2, GetBuiltinType(ast::BuiltinType::Integer));
        return;
      }

      if (call->NumArgs() == 4 && !call->Arguments()[3]->GetType()->IsSpecificBuiltin(ast::BuiltinType::StringVal)) {
        ReportIncorrectCallArg(call, 3, ast::StringType::Get(GetContext()));
        return;
      }

      // this function returns a string
      sql_type = ast::BuiltinType::StringVal;
      break;
    }
    case ast::Builtin::Ltrim:
    case ast::Builtin::Rtrim: {
      if (!CheckArgCountBetween(call, 2, 3)) {
        return;
      }

      // checking to see if the second argument is a string
      if (!call->Arguments()[1]->GetType()->IsSpecificBuiltin(ast::BuiltinType::StringVal)) {
        ReportIncorrectCallArg(call, 1, ast::StringType::Get(GetContext()));
        return;
      }

      // checking to see if the third argument is a string
      if (call->NumArgs() == 3 && !call->Arguments()[2]->GetType()->IsSpecificBuiltin(ast::BuiltinType::StringVal)) {
        ReportIncorrectCallArg(call, 2, ast::StringType::Get(GetContext()));
        return;
      }

      // this function returns a string
      sql_type = ast::BuiltinType::StringVal;
      break;
    }
    default:
      UNREACHABLE("Unimplemented string call!!");
  }
  call->SetType(ast::BuiltinType::Get(GetContext(), sql_type));
}

void Sema::CheckBuiltinTestCatalogLookup(ast::CallExpr *call) {
  if (!CheckArgCount(call, 3)) {
    return;
  }
  if (!IsPointerToSpecificBuiltin(call->Arguments()[0]->GetType(), ast::BuiltinType::ExecutionContext)) {
    ReportIncorrectCallArg(call, 0, GetBuiltinType(ast::BuiltinType::ExecutionContext)->PointerTo());
    return;
  }
  if (!call->Arguments()[1]->GetType()->IsStringType() || !call->Arguments()[1]->IsLitExpr()) {
    ReportIncorrectCallArg(call, 1, "string literal");
    return;
  }
  if (!call->Arguments()[2]->GetType()->IsStringType() || !call->Arguments()[2]->IsLitExpr()) {
    ReportIncorrectCallArg(call, 2, "string literal");
    return;
  }
  call->SetType(GetBuiltinType(ast::BuiltinType::Uint32));
}

void Sema::CheckBuiltinTestCatalogIndexLookup(ast::CallExpr *call) {
  if (!CheckArgCount(call, 2)) {
    return;
  }
  if (!IsPointerToSpecificBuiltin(call->Arguments()[0]->GetType(), ast::BuiltinType::ExecutionContext)) {
    ReportIncorrectCallArg(call, 0, GetBuiltinType(ast::BuiltinType::ExecutionContext)->PointerTo());
    return;
  }
  if (!call->Arguments()[1]->GetType()->IsStringType() || !call->Arguments()[1]->IsLitExpr()) {
    ReportIncorrectCallArg(call, 1, "string literal");
    return;
  }
  call->SetType(GetBuiltinType(ast::BuiltinType::Uint32));
}

void Sema::CheckBuiltinCall(ast::CallExpr *call) {
  ast::Builtin builtin;
  if (!GetContext()->IsBuiltinFunction(call->GetFuncName(), &builtin)) {
    GetErrorReporter()->Report(call->Function()->Position(), ErrorMessages::kInvalidBuiltinFunction,
                               call->GetFuncName());
    return;
  }

  if (builtin == ast::Builtin::PtrCast) {
    CheckBuiltinPtrCastCall(call);
    return;
  }

  if (builtin == ast::Builtin::OffsetOf) {
    CheckBuiltinOffsetOfCall(call);
    return;
  }

  // First, resolve all call arguments. If any fail, exit immediately.
  for (auto *arg : call->Arguments()) {
    auto *resolved_type = Resolve(arg);
    if (resolved_type == nullptr) {
      return;
    }
  }

  switch (builtin) {
    case ast::Builtin::BoolToSql:
    case ast::Builtin::IntToSql:
    case ast::Builtin::FloatToSql:
    case ast::Builtin::DateToSql:
    case ast::Builtin::TimestampToSql:
    case ast::Builtin::TimestampToSqlYMDHMSMU:
    case ast::Builtin::StringToSql:
    case ast::Builtin::SqlToBool:
    case ast::Builtin::ConvertBoolToInteger:
    case ast::Builtin::ConvertIntegerToReal:
    case ast::Builtin::ConvertDateToTimestamp:
    case ast::Builtin::ConvertStringToBool:
    case ast::Builtin::ConvertStringToInt:
    case ast::Builtin::ConvertStringToReal:
    case ast::Builtin::ConvertStringToDate:
    case ast::Builtin::ConvertStringToTime: {
      CheckSqlConversionCall(call, builtin);
      break;
    }
    case ast::Builtin::IsValNull:
    case ast::Builtin::InitSqlNull: {
      CheckNullValueCall(call, builtin);
      break;
    }
    case ast::Builtin::Like: {
      CheckBuiltinStringLikeCall(call);
      break;
    }
    case ast::Builtin::DatePart: {
      CheckBuiltinDateFunctionCall(call, builtin);
      break;
    }
    case ast::Builtin::ExecutionContextAddRowsAffected:
    case ast::Builtin::ExecutionContextGetMemoryPool:
    case ast::Builtin::ExecutionContextGetTLS:
    case ast::Builtin::ExecutionContextStartResourceTracker:
    case ast::Builtin::ExecutionContextSetMemoryUseOverride:
    case ast::Builtin::ExecutionContextEndResourceTracker:
    case ast::Builtin::ExecutionContextStartPipelineTracker:
    case ast::Builtin::ExecutionContextEndPipelineTracker:
    case ast::Builtin::ExecutionContextGetFeature:
    case ast::Builtin::ExecutionContextRecordFeature: {
      CheckBuiltinExecutionContextCall(call, builtin);
      break;
    }
    case ast::Builtin::ThreadStateContainerReset:
    case ast::Builtin::ThreadStateContainerGetState:
    case ast::Builtin::ThreadStateContainerIterate:
    case ast::Builtin::ThreadStateContainerClear: {
      CheckBuiltinThreadStateContainerCall(call, builtin);
      break;
    }
    case ast::Builtin::TableIterInit:
    case ast::Builtin::TableIterAdvance:
    case ast::Builtin::TableIterGetVPINumTuples:
    case ast::Builtin::TableIterGetVPI:
    case ast::Builtin::TableIterClose: {
      CheckBuiltinTableIterCall(call, builtin);
      break;
    }
    case ast::Builtin::TableIterParallel: {
      CheckBuiltinTableIterParCall(call);
      break;
    }
    case ast::Builtin::VPIInit:
    case ast::Builtin::VPIFree:
    case ast::Builtin::VPIIsFiltered:
    case ast::Builtin::VPIGetSelectedRowCount:
    case ast::Builtin::VPIGetVectorProjection:
    case ast::Builtin::VPIHasNext:
    case ast::Builtin::VPIHasNextFiltered:
    case ast::Builtin::VPIAdvance:
    case ast::Builtin::VPIAdvanceFiltered:
    case ast::Builtin::VPISetPosition:
    case ast::Builtin::VPISetPositionFiltered:
    case ast::Builtin::VPIMatch:
    case ast::Builtin::VPIReset:
    case ast::Builtin::VPIResetFiltered:
    case ast::Builtin::VPIGetSlot:
    case ast::Builtin::VPIGetBool:
    case ast::Builtin::VPIGetBoolNull:
    case ast::Builtin::VPIGetTinyInt:
    case ast::Builtin::VPIGetTinyIntNull:
    case ast::Builtin::VPIGetSmallInt:
    case ast::Builtin::VPIGetSmallIntNull:
    case ast::Builtin::VPIGetInt:
    case ast::Builtin::VPIGetIntNull:
    case ast::Builtin::VPIGetBigInt:
    case ast::Builtin::VPIGetBigIntNull:
    case ast::Builtin::VPIGetReal:
    case ast::Builtin::VPIGetRealNull:
    case ast::Builtin::VPIGetDouble:
    case ast::Builtin::VPIGetDoubleNull:
    case ast::Builtin::VPIGetDate:
    case ast::Builtin::VPIGetDateNull:
    case ast::Builtin::VPIGetTimestamp:
    case ast::Builtin::VPIGetTimestampNull:
    case ast::Builtin::VPIGetString:
    case ast::Builtin::VPIGetStringNull:
    case ast::Builtin::VPIGetPointer:
    case ast::Builtin::VPISetBool:
    case ast::Builtin::VPISetBoolNull:
    case ast::Builtin::VPISetTinyInt:
    case ast::Builtin::VPISetTinyIntNull:
    case ast::Builtin::VPISetSmallInt:
    case ast::Builtin::VPISetSmallIntNull:
    case ast::Builtin::VPISetInt:
    case ast::Builtin::VPISetIntNull:
    case ast::Builtin::VPISetBigInt:
    case ast::Builtin::VPISetBigIntNull:
    case ast::Builtin::VPISetReal:
    case ast::Builtin::VPISetRealNull:
    case ast::Builtin::VPISetDouble:
    case ast::Builtin::VPISetDoubleNull:
    case ast::Builtin::VPISetDate:
    case ast::Builtin::VPISetDateNull:
    case ast::Builtin::VPISetTimestamp:
    case ast::Builtin::VPISetTimestampNull:
    case ast::Builtin::VPISetString:
    case ast::Builtin::VPISetStringNull: {
      CheckBuiltinVPICall(call, builtin);
      break;
    }
    case ast::Builtin::Hash: {
      CheckBuiltinHashCall(call, builtin);
      break;
    }
    case ast::Builtin::FilterManagerInit:
    case ast::Builtin::FilterManagerInsertFilter:
    case ast::Builtin::FilterManagerRunFilters:
    case ast::Builtin::FilterManagerFree: {
      CheckBuiltinFilterManagerCall(call, builtin);
      break;
    }
    case ast::Builtin::VectorFilterEqual:
    case ast::Builtin::VectorFilterGreaterThan:
    case ast::Builtin::VectorFilterGreaterThanEqual:
    case ast::Builtin::VectorFilterLessThan:
    case ast::Builtin::VectorFilterLessThanEqual:
    case ast::Builtin::VectorFilterNotEqual:
    case ast::Builtin::VectorFilterLike:
    case ast::Builtin::VectorFilterNotLike: {
      CheckBuiltinVectorFilterCall(call);
      break;
    }
    case ast::Builtin::AggHashTableInit:
    case ast::Builtin::AggHashTableGetTupleCount:
    case ast::Builtin::AggHashTableInsert:
    case ast::Builtin::AggHashTableLinkEntry:
    case ast::Builtin::AggHashTableLookup:
    case ast::Builtin::AggHashTableProcessBatch:
    case ast::Builtin::AggHashTableMovePartitions:
    case ast::Builtin::AggHashTableParallelPartitionedScan:
    case ast::Builtin::AggHashTableFree: {
      CheckBuiltinAggHashTableCall(call, builtin);
      break;
    }
    case ast::Builtin::AggHashTableIterInit:
    case ast::Builtin::AggHashTableIterHasNext:
    case ast::Builtin::AggHashTableIterNext:
    case ast::Builtin::AggHashTableIterGetRow:
    case ast::Builtin::AggHashTableIterClose: {
      CheckBuiltinAggHashTableIterCall(call, builtin);
      break;
    }
    case ast::Builtin::AggPartIterHasNext:
    case ast::Builtin::AggPartIterNext:
    case ast::Builtin::AggPartIterGetRow:
    case ast::Builtin::AggPartIterGetRowEntry:
    case ast::Builtin::AggPartIterGetHash: {
      CheckBuiltinAggPartIterCall(call, builtin);
      break;
    }
    case ast::Builtin::AggInit:
    case ast::Builtin::AggAdvance:
    case ast::Builtin::AggMerge:
    case ast::Builtin::AggReset:
    case ast::Builtin::AggResult: {
      CheckBuiltinAggregatorCall(call, builtin);
      break;
    }
    case ast::Builtin::JoinHashTableInit: {
      CheckBuiltinJoinHashTableInit(call);
      break;
    }
    case ast::Builtin::JoinHashTableInsert: {
      CheckBuiltinJoinHashTableInsert(call);
      break;
    }
    case ast::Builtin::JoinHashTableGetTupleCount: {
      CheckBuiltinJoinHashTableGetTupleCount(call);
      break;
    }
    case ast::Builtin::JoinHashTableBuild:
    case ast::Builtin::JoinHashTableBuildParallel: {
      CheckBuiltinJoinHashTableBuild(call, builtin);
      break;
    }
    case ast::Builtin::JoinHashTableLookup: {
      CheckBuiltinJoinHashTableLookup(call);
      break;
    }
    case ast::Builtin::JoinHashTableFree: {
      CheckBuiltinJoinHashTableFree(call);
      break;
    }
    case ast::Builtin::HashTableEntryIterHasNext:
    case ast::Builtin::HashTableEntryIterGetRow: {
      CheckBuiltinHashTableEntryIterCall(call, builtin);
      break;
    }
    case ast::Builtin::SorterInit: {
      CheckBuiltinSorterInit(call);
      break;
    }
    case ast::Builtin::SorterGetTupleCount: {
      CheckBuiltinSorterGetTupleCount(call);
      break;
    }
    case ast::Builtin::SorterInsert:
    case ast::Builtin::SorterInsertTopK:
    case ast::Builtin::SorterInsertTopKFinish: {
      CheckBuiltinSorterInsert(call, builtin);
      break;
    }
    case ast::Builtin::SorterSort:
    case ast::Builtin::SorterSortParallel:
    case ast::Builtin::SorterSortTopKParallel: {
      CheckBuiltinSorterSort(call, builtin);
      break;
    }
    case ast::Builtin::SorterFree: {
      CheckBuiltinSorterFree(call);
      break;
    }
    case ast::Builtin::SorterIterInit:
    case ast::Builtin::SorterIterHasNext:
    case ast::Builtin::SorterIterNext:
    case ast::Builtin::SorterIterSkipRows:
    case ast::Builtin::SorterIterGetRow:
    case ast::Builtin::SorterIterClose: {
      CheckBuiltinSorterIterCall(call, builtin);
      break;
    }
    case ast::Builtin::ResultBufferAllocOutRow:
    case ast::Builtin::ResultBufferFinalize: {
      CheckResultBufferCall(call, builtin);
      break;
    }
    case ast::Builtin::IndexIteratorInit: {
      CheckBuiltinIndexIteratorInit(call, builtin);
      break;
    }
    case ast::Builtin::IndexIteratorGetSize: {
      CheckBuiltinIndexIteratorGetSize(call);
      break;
    }
    case ast::Builtin::IndexIteratorScanKey:
    case ast::Builtin::IndexIteratorScanAscending:
    case ast::Builtin::IndexIteratorScanDescending:
    case ast::Builtin::IndexIteratorScanLimitDescending: {
      CheckBuiltinIndexIteratorScan(call, builtin);
      break;
    }
    case ast::Builtin::IndexIteratorAdvance: {
      CheckBuiltinIndexIteratorAdvance(call);
      break;
    }
    case ast::Builtin::IndexIteratorGetPR:
    case ast::Builtin::IndexIteratorGetLoPR:
    case ast::Builtin::IndexIteratorGetHiPR:
    case ast::Builtin::IndexIteratorGetSlot:
    case ast::Builtin::IndexIteratorGetTablePR: {
      CheckBuiltinIndexIteratorPRCall(call, builtin);
      break;
    }
    case ast::Builtin::IndexIteratorFree: {
      CheckBuiltinIndexIteratorFree(call);
      break;
    }
      /*
    case ast::Builtin::CSVReaderInit:
    case ast::Builtin::CSVReaderAdvance:
    case ast::Builtin::CSVReaderGetField:
    case ast::Builtin::CSVReaderGetRecordNumber:
    case ast::Builtin::CSVReaderClose: {
      CheckCSVReaderCall(call, builtin);
      break;
    }
       */
    case ast::Builtin::PRSetBool:
    case ast::Builtin::PRSetTinyInt:
    case ast::Builtin::PRSetSmallInt:
    case ast::Builtin::PRSetInt:
    case ast::Builtin::PRSetBigInt:
    case ast::Builtin::PRSetReal:
    case ast::Builtin::PRSetDouble:
    case ast::Builtin::PRSetDate:
    case ast::Builtin::PRSetTimestamp:
    case ast::Builtin::PRSetVarlen:
    case ast::Builtin::PRSetBoolNull:
    case ast::Builtin::PRSetTinyIntNull:
    case ast::Builtin::PRSetSmallIntNull:
    case ast::Builtin::PRSetIntNull:
    case ast::Builtin::PRSetBigIntNull:
    case ast::Builtin::PRSetRealNull:
    case ast::Builtin::PRSetDoubleNull:
    case ast::Builtin::PRSetDateNull:
    case ast::Builtin::PRSetTimestampNull:
    case ast::Builtin::PRSetVarlenNull:
    case ast::Builtin::PRGetBool:
    case ast::Builtin::PRGetTinyInt:
    case ast::Builtin::PRGetSmallInt:
    case ast::Builtin::PRGetInt:
    case ast::Builtin::PRGetBigInt:
    case ast::Builtin::PRGetReal:
    case ast::Builtin::PRGetDouble:
    case ast::Builtin::PRGetDate:
    case ast::Builtin::PRGetTimestamp:
    case ast::Builtin::PRGetVarlen:
    case ast::Builtin::PRGetBoolNull:
    case ast::Builtin::PRGetTinyIntNull:
    case ast::Builtin::PRGetSmallIntNull:
    case ast::Builtin::PRGetIntNull:
    case ast::Builtin::PRGetBigIntNull:
    case ast::Builtin::PRGetRealNull:
    case ast::Builtin::PRGetDoubleNull:
    case ast::Builtin::PRGetDateNull:
    case ast::Builtin::PRGetTimestampNull:
    case ast::Builtin::PRGetVarlenNull: {
      CheckBuiltinPRCall(call, builtin);
      break;
    }
    case ast::Builtin::StorageInterfaceInit:
    case ast::Builtin::GetTablePR:
    case ast::Builtin::StorageInterfaceGetIndexHeapSize:
    case ast::Builtin::TableInsert:
    case ast::Builtin::TableDelete:
    case ast::Builtin::TableUpdate:
    case ast::Builtin::GetIndexPR:
    case ast::Builtin::IndexGetSize:
    case ast::Builtin::IndexInsert:
    case ast::Builtin::IndexInsertUnique:
    case ast::Builtin::IndexInsertWithSlot:
    case ast::Builtin::IndexDelete:
    case ast::Builtin::StorageInterfaceFree: {
      CheckBuiltinStorageInterfaceCall(call, builtin);
      break;
    }
    case ast::Builtin::Mod:
    case ast::Builtin::Exp:
    case ast::Builtin::ACos:
    case ast::Builtin::ASin:
    case ast::Builtin::ATan:
    case ast::Builtin::ATan2:
    case ast::Builtin::Cosh:
    case ast::Builtin::Sinh:
    case ast::Builtin::Tanh:
    case ast::Builtin::Cos:
    case ast::Builtin::Cot:
    case ast::Builtin::Sin:
    case ast::Builtin::Tan:
    case ast::Builtin::Ceil:
    case ast::Builtin::Floor:
    case ast::Builtin::Truncate:
    case ast::Builtin::Log10:
    case ast::Builtin::Log2:
    case ast::Builtin::Abs:
    case ast::Builtin::Sqrt:
    case ast::Builtin::Cbrt:
    case ast::Builtin::Round:
    case ast::Builtin::Round2:
    case ast::Builtin::Pow: {
      CheckMathTrigCall(call, builtin);
      break;
    }
    case ast::Builtin::SizeOf: {
      CheckBuiltinSizeOfCall(call);
      break;
    }
    case ast::Builtin::OffsetOf: {
      CheckBuiltinOffsetOfCall(call);
      break;
    }
    case ast::Builtin::PtrCast: {
      UNREACHABLE("Pointer cast should be handled outside switch ...");
    }
    case ast::Builtin::AbortTxn: {
      CheckBuiltinAbortCall(call);
      break;
    }
    case ast::Builtin::GetParamBool:
    case ast::Builtin::GetParamTinyInt:
    case ast::Builtin::GetParamSmallInt:
    case ast::Builtin::GetParamInt:
    case ast::Builtin::GetParamBigInt:
    case ast::Builtin::GetParamReal:
    case ast::Builtin::GetParamDouble:
    case ast::Builtin::GetParamDate:
    case ast::Builtin::GetParamTimestamp:
    case ast::Builtin::GetParamString: {
      CheckBuiltinParamCall(call, builtin);
      break;
    }
    case ast::Builtin::SplitPart:
    case ast::Builtin::Chr:
    case ast::Builtin::CharLength:
    case ast::Builtin::ASCII:
    case ast::Builtin::Trim:
    case ast::Builtin::Trim2:
    case ast::Builtin::Lower:
    case ast::Builtin::Upper:
    case ast::Builtin::Version:
    case ast::Builtin::StartsWith:
    case ast::Builtin::Substring:
    case ast::Builtin::Reverse:
    case ast::Builtin::Right:
    case ast::Builtin::Left:
    case ast::Builtin::Repeat:
    case ast::Builtin::Position:
    case ast::Builtin::Length:
    case ast::Builtin::InitCap:
    case ast::Builtin::Lpad:
    case ast::Builtin::Rpad:
    case ast::Builtin::Ltrim:
    case ast::Builtin::Rtrim: {
      CheckBuiltinStringCall(call, builtin);
      break;
    }
    case ast::Builtin::NpRunnersEmitInt:
    case ast::Builtin::NpRunnersEmitReal: {
      if (!CheckArgCount(call, 5)) {
        return;
      }

      // checking to see if the first argument is an execution context
      auto exec_ctx_kind = ast::BuiltinType::ExecutionContext;
      if (!IsPointerToSpecificBuiltin(call->Arguments()[0]->GetType(), exec_ctx_kind)) {
        ReportIncorrectCallArg(call, 0, GetBuiltinType(exec_ctx_kind)->PointerTo());
        return;
      }

      const auto &call_args = call->Arguments();
      if (!call_args[1]->GetType()->IsSpecificBuiltin(ast::BuiltinType::Integer)) {
        ReportIncorrectCallArg(call, 1, GetBuiltinType(ast::BuiltinType::Integer));
        return;
      }

      if (!call_args[2]->GetType()->IsSpecificBuiltin(ast::BuiltinType::Integer)) {
        ReportIncorrectCallArg(call, 2, GetBuiltinType(ast::BuiltinType::Integer));
        return;
      }

      if (!call_args[3]->GetType()->IsSpecificBuiltin(ast::BuiltinType::Integer)) {
        ReportIncorrectCallArg(call, 3, GetBuiltinType(ast::BuiltinType::Integer));
        return;
      }

      if (!call_args[4]->GetType()->IsSpecificBuiltin(ast::BuiltinType::Integer)) {
        ReportIncorrectCallArg(call, 4, GetBuiltinType(ast::BuiltinType::Integer));
        return;
      }

      auto builtin_type = GetBuiltinType(ast::BuiltinType::Integer);
      if (builtin == ast::Builtin::NpRunnersEmitReal) builtin_type = GetBuiltinType(ast::BuiltinType::Real);
      call->SetType(builtin_type);
      break;
    }
    case ast::Builtin::NpRunnersDummyInt:
    case ast::Builtin::NpRunnersDummyReal: {
      if (!CheckArgCount(call, 1)) {
        return;
      }

      // checking to see if the first argument is an execution context
      auto exec_ctx_kind = ast::BuiltinType::ExecutionContext;
      if (!IsPointerToSpecificBuiltin(call->Arguments()[0]->GetType(), exec_ctx_kind)) {
        ReportIncorrectCallArg(call, 0, GetBuiltinType(exec_ctx_kind)->PointerTo());
        return;
      }

      auto builtin_type = GetBuiltinType(ast::BuiltinType::Integer);
      if (builtin == ast::Builtin::NpRunnersDummyReal) builtin_type = GetBuiltinType(ast::BuiltinType::Real);
      call->SetType(builtin_type);
      break;
    }
    case ast::Builtin::TestCatalogLookup: {
      CheckBuiltinTestCatalogLookup(call);
      break;
    }
    case ast::Builtin::TestCatalogIndexLookup: {
      CheckBuiltinTestCatalogIndexLookup(call);
      break;
    }
    default:
      UNREACHABLE("Unhandled builtin!");
  }
}

}  // namespace terrier::execution::sema<|MERGE_RESOLUTION|>--- conflicted
+++ resolved
@@ -846,11 +846,8 @@
       break;
     case ast::Builtin::ExecutionContextAddRowsAffected:
     case ast::Builtin::ExecutionContextStartResourceTracker:
-<<<<<<< HEAD
     case ast::Builtin::ExecutionContextStartPipelineTracker:
-=======
     case ast::Builtin::ExecutionContextSetMemoryUseOverride:
->>>>>>> fa7fecd7
     case ast::Builtin::ExecutionContextEndResourceTracker:
       expected_arg_count = 2;
       break;
@@ -936,7 +933,15 @@
       call->SetType(GetBuiltinType(ast::BuiltinType::Nil));
       break;
     }
-<<<<<<< HEAD
+    case ast::Builtin::ExecutionContextSetMemoryUseOverride: {
+      if (!call_args[1]->GetType()->IsIntegerType()) {
+        ReportIncorrectCallArg(call, 1, GetBuiltinType(ast::BuiltinType::Uint32));
+        return;
+      }
+      // Init returns nil
+      call->SetType(GetBuiltinType(ast::BuiltinType::Nil));
+      break;
+    }
     case ast::Builtin::ExecutionContextStartPipelineTracker: {
       // Pipeline ID.
       if (!call_args[1]->IsIntegerLiteral()) {
@@ -985,14 +990,6 @@
       }
       // call_args[4] is the value to be recorded, currently unchecked.
       // Doesn't return anything.
-=======
-    case ast::Builtin::ExecutionContextSetMemoryUseOverride: {
-      if (!call_args[1]->GetType()->IsIntegerType()) {
-        ReportIncorrectCallArg(call, 1, GetBuiltinType(ast::BuiltinType::Uint32));
-        return;
-      }
-      // Init returns nil
->>>>>>> fa7fecd7
       call->SetType(GetBuiltinType(ast::BuiltinType::Nil));
       break;
     }
@@ -2490,18 +2487,18 @@
       call->SetType(GetBuiltinType(ast::BuiltinType::ProjectedRow)->PointerTo());
       break;
     }
-<<<<<<< HEAD
     case ast::Builtin::IndexGetSize: {
       if (!CheckArgCount(call, 1)) {
         return;
       }
-=======
+      call->SetType(GetBuiltinType(ast::BuiltinType::Uint32));
+      break;
+    }
     case ast::Builtin::StorageInterfaceGetIndexHeapSize: {
       if (!CheckArgCount(call, 1)) {
         return;
       }
 
->>>>>>> fa7fecd7
       call->SetType(GetBuiltinType(ast::BuiltinType::Uint32));
       break;
     }
