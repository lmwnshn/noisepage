#include "network/terrier_server.h"

<<<<<<< HEAD
#include <arpa/inet.h>
#include <event2/thread.h>

#include <csignal>
=======
#include <sys/un.h>
#include <unistd.h>

#include <fstream>
#include <memory>
#include <utility>
>>>>>>> 014a04ec

#include "common/dedicated_thread_registry.h"
#include "common/settings.h"
#include "common/utility.h"
#include "loggers/network_logger.h"
#include "network/connection_dispatcher_task.h"
#include "network/connection_handle_factory.h"

namespace terrier::network {

TerrierServer::TerrierServer(common::ManagedPointer<ProtocolInterpreterProvider> protocol_provider,
                             common::ManagedPointer<ConnectionHandleFactory> connection_handle_factory,
                             common::ManagedPointer<common::DedicatedThreadRegistry> thread_registry,
                             const uint16_t port, const uint16_t connection_thread_count, std::string socket_directory)
    : DedicatedThreadOwner(thread_registry),
      running_(false),
      port_(port),
      socket_directory_(std::move(socket_directory)),
      max_connections_(connection_thread_count),
      connection_handle_factory_(connection_handle_factory),
      provider_(protocol_provider) {
  // If a client disconnects, the server receives a broken pipe signal SIGPIPE.
  // SIGPIPE by default will kill the server process, which is a bad idea.
  // Instead, the server ignores SIGPIPE.
  // This causes EPIPE to be returned when the server next tries to write to the closed client.
  // This is handled elsewhere, resulting in termination (TODO of?).
  // TODO(WAN): If the client disconnects, shouldn't we just kill off their connection immediately
  //  instead of waiting to try to write to them for the EPIPE?
  signal(SIGPIPE, SIG_IGN);
}

<<<<<<< HEAD
void TerrierServer::RunServer() {
  // Initialize thread support for libevent as libevent will be invoked from multiple ConnectionHandlerTask threads.
  evthread_use_pthreads();

  // Create an internet socket address descriptor.
  struct sockaddr_in sin;
  std::memset(&sin, 0, sizeof(sin));
  sin.sin_family = AF_INET;
  sin.sin_addr.s_addr = INADDR_ANY;
  sin.sin_port = htons(port_);

  // Create a new socket.
  listen_fd_ = socket(AF_INET, SOCK_STREAM, 0);
  if (listen_fd_ < 0) {
    throw NETWORK_PROCESS_EXCEPTION(fmt::format("Failed to open socket.", strerror(errno)));
  }

  // Enable SO_REUSEADDR.
  // The server opens sockets at a specific (IP address, TCP port).
  // If the server dies or is restarted, there may still be active packets in flight to/from the
  // old dead server, which the new server would receive and be confused by. To prevent this,
  // the TCP port is typically held hostage for twice as long as the maximum packet-in-flight
  // time (2 * /proc/sys/net/ipv4/tcp_fin_timeout seconds). This means that when a new server
  // comes along and tries to rebind to the same (IP address, TCP port), the socket binding
  // will fail. Enabling SO_REUSEADDR opts out of this protection.
  int reuse = 1;
  setsockopt(listen_fd_, SOL_SOCKET, SO_REUSEADDR, &reuse, sizeof(reuse));

  // Bind the socket.
  int retval = bind(listen_fd_, reinterpret_cast<struct sockaddr *>(&sin), sizeof(sin));
  if (retval < 0) {
    throw NETWORK_PROCESS_EXCEPTION(fmt::format("Failed to bind socket: {}", strerror(errno)));
  }

  // Prepare to listen to the socket, allowing at most CONNECTION_BACKLOG connection requests
  // to be queued. Any additional requests are dropped.
  retval = listen(listen_fd_, common::Settings::CONNECTION_BACKLOG);
  if (retval < 0) {
    throw NETWORK_PROCESS_EXCEPTION(fmt::format("Failed to create listen socket: {}", strerror(errno)));
  }

  // Register the ConnectionDispatcherTask. This allows client connections.
  dispatcher_task_ = thread_registry_->RegisterDedicatedThread<ConnectionDispatcherTask>(
      this, max_connections_, listen_fd_, this, common::ManagedPointer(provider_.Get()), connection_handle_factory_,
      thread_registry_);
=======
template <TerrierServer::SocketType type>
void TerrierServer::RegisterSocket() {
  static_assert(type == NETWORKED_SOCKET || type == UNIX_DOMAIN_SOCKET, "There should only be two socket types.");

  constexpr auto conn_backlog = common::Settings::CONNECTION_BACKLOG;
  constexpr auto is_networked_socket = type == NETWORKED_SOCKET;
  constexpr auto socket_description = std::string_view(is_networked_socket ? "networked" : "Unix domain");

  auto &socket_fd = is_networked_socket ? network_socket_fd_ : unix_domain_socket_fd_;

  // Gets the appropriate sockaddr for the given SocketType. Abuse a lambda and auto to specialize the type.
  auto socket_addr = ([&] {
    if constexpr (is_networked_socket) {  // NOLINT
      struct sockaddr_in sin = {0};

      sin.sin_family = AF_INET;
      sin.sin_addr.s_addr = INADDR_ANY;
      sin.sin_port = htons(port_);

      return sin;
    } else {  // NOLINT
      // Builds the socket path name
      const std::string socket_path = fmt::format(UNIX_DOMAIN_SOCKET_FORMAT_STRING, socket_directory_, port_);
      struct sockaddr_un sun = {0};

      // Validate pathname
      if (socket_path.length() > sizeof(sun.sun_path) /* Max Unix socket path length */) {
        NETWORK_LOG_ERROR(fmt::format("Domain socket name too long (must be <= {} characters)", sizeof(sun.sun_path)));
        throw NETWORK_PROCESS_EXCEPTION(fmt::format("Failed to name {} socket.", socket_description));
      }

      sun.sun_family = AF_UNIX;
      std::memcpy(sun.sun_path, socket_path.c_str(), sizeof(sun.sun_path));

      return sun;
    }
  })();

  // Create socket
  socket_fd = socket(is_networked_socket ? AF_INET : AF_UNIX, SOCK_STREAM, 0);

  // Check if socket was successfully created
  if (socket_fd < 0) {
    NETWORK_LOG_ERROR("Failed to open {} socket: {}", socket_description, strerror(errno));
    throw NETWORK_PROCESS_EXCEPTION(fmt::format("Failed to open {} socket.", socket_description));
  }

  // For networked sockets, tell the kernel that we would like to reuse local addresses whenever possible.
  if constexpr (is_networked_socket) {  // NOLINT
    int reuse = 1;
    setsockopt(socket_fd, SOL_SOCKET, SO_REUSEADDR, &reuse, sizeof(reuse));
  }

  // Bind the socket
  int status = bind(socket_fd, reinterpret_cast<struct sockaddr *>(&socket_addr), sizeof(socket_addr));
  if (status < 0) {
    NETWORK_LOG_ERROR("Failed to bind {} socket: {}", socket_description, strerror(errno), errno);

    // We can recover from exactly one type of error here, contingent on this being a Unix domain socket.
    if constexpr (!is_networked_socket) {  // NOLINT
      auto recovered = false;

      if (errno == EADDRINUSE) {
        // I find this disgusting, but it's the approach favored by a bunch of software that uses Unix domain sockets.
        // BSD syslogd, for example, does this in *every* case--error handling or not--and I'm not one to question it.
        recovered = !std::remove(fmt::format(UNIX_DOMAIN_SOCKET_FORMAT_STRING, socket_directory_, port_).c_str()) &&
                    bind(socket_fd, reinterpret_cast<struct sockaddr *>(&socket_addr), sizeof(socket_addr)) >= 0;
      }

      if (recovered) {
        NETWORK_LOG_INFO("Recovered! Managed to bind {} socket by purging a pre-existing bind.", socket_description)
      } else {
        throw NETWORK_PROCESS_EXCEPTION(fmt::format("Failed to bind and recover {} socket.", socket_description));
      }
    } else {  // NOLINT
      throw NETWORK_PROCESS_EXCEPTION(fmt::format("Failed to bind {} socket.", socket_description));
    }
  }

  // Listen on the socket
  status = listen(socket_fd, conn_backlog);
  if (status < 0) {
    NETWORK_LOG_ERROR("Failed to listen on {} socket: {}", socket_description, strerror(errno));
    throw NETWORK_PROCESS_EXCEPTION(fmt::format("Failed to listen on {} socket.", socket_description));
  }

  NETWORK_LOG_INFO("Listening on {} socket with port {} [PID={}]", socket_description, port_, ::getpid());
}

void TerrierServer::RunServer() {
  // This line is critical to performance for some reason
  evthread_use_pthreads();

  // Register the network socket
  RegisterSocket<NETWORKED_SOCKET>();
>>>>>>> 014a04ec

  // Register the Unix domain socket
  RegisterSocket<UNIX_DOMAIN_SOCKET>();

  // Create a dispatcher to handle connections to the sockets that have been created.
  dispatcher_task_ = thread_registry_->RegisterDedicatedThread<ConnectionDispatcherTask>(
      this /* requester */, max_connections_, this, common::ManagedPointer(provider_.Get()), connection_handle_factory_,
      thread_registry_, std::initializer_list<int>({unix_domain_socket_fd_, network_socket_fd_}));

  // Set the running_ flag for any waiting threads.
  {
    std::lock_guard<std::mutex> lock(running_mutex_);
    running_ = true;
  }
}

void TerrierServer::StopServer() {
  // Stop the dispatcher task and close the socket's file descriptor.
  const bool is_task_stopped UNUSED_ATTRIBUTE =
      thread_registry_->StopTask(this, dispatcher_task_.CastManagedPointerTo<common::DedicatedThreadTask>());
<<<<<<< HEAD
  TERRIER_ASSERT(is_task_stopped, "Failed to stop ConnectionDispatcherTask.");
  TerrierClose(listen_fd_);
=======
  TERRIER_ASSERT(result, "Failed to stop ConnectionDispatcherTask.");

  // Close the network socket
  TerrierClose(network_socket_fd_);

  // Close the Unix domain socket if it exists
  if (unix_domain_socket_fd_ >= 0) {
    std::remove(fmt::format(UNIX_DOMAIN_SOCKET_FORMAT_STRING, socket_directory_, port_).c_str());
  }

  NETWORK_LOG_INFO("Server Closed");
>>>>>>> 014a04ec

  // Clear the running_ flag for any waiting threads.
  {
    std::lock_guard<std::mutex> lock(running_mutex_);
    running_ = false;
  }
  // Wake up any waiting threads.
  running_cv_.notify_all();
}

}  // namespace terrier::network<|MERGE_RESOLUTION|>--- conflicted
+++ resolved
@@ -1,18 +1,9 @@
 #include "network/terrier_server.h"
 
-<<<<<<< HEAD
 #include <arpa/inet.h>
 #include <event2/thread.h>
 
 #include <csignal>
-=======
-#include <sys/un.h>
-#include <unistd.h>
-
-#include <fstream>
-#include <memory>
-#include <utility>
->>>>>>> 014a04ec
 
 #include "common/dedicated_thread_registry.h"
 #include "common/settings.h"
@@ -44,53 +35,6 @@
   signal(SIGPIPE, SIG_IGN);
 }
 
-<<<<<<< HEAD
-void TerrierServer::RunServer() {
-  // Initialize thread support for libevent as libevent will be invoked from multiple ConnectionHandlerTask threads.
-  evthread_use_pthreads();
-
-  // Create an internet socket address descriptor.
-  struct sockaddr_in sin;
-  std::memset(&sin, 0, sizeof(sin));
-  sin.sin_family = AF_INET;
-  sin.sin_addr.s_addr = INADDR_ANY;
-  sin.sin_port = htons(port_);
-
-  // Create a new socket.
-  listen_fd_ = socket(AF_INET, SOCK_STREAM, 0);
-  if (listen_fd_ < 0) {
-    throw NETWORK_PROCESS_EXCEPTION(fmt::format("Failed to open socket.", strerror(errno)));
-  }
-
-  // Enable SO_REUSEADDR.
-  // The server opens sockets at a specific (IP address, TCP port).
-  // If the server dies or is restarted, there may still be active packets in flight to/from the
-  // old dead server, which the new server would receive and be confused by. To prevent this,
-  // the TCP port is typically held hostage for twice as long as the maximum packet-in-flight
-  // time (2 * /proc/sys/net/ipv4/tcp_fin_timeout seconds). This means that when a new server
-  // comes along and tries to rebind to the same (IP address, TCP port), the socket binding
-  // will fail. Enabling SO_REUSEADDR opts out of this protection.
-  int reuse = 1;
-  setsockopt(listen_fd_, SOL_SOCKET, SO_REUSEADDR, &reuse, sizeof(reuse));
-
-  // Bind the socket.
-  int retval = bind(listen_fd_, reinterpret_cast<struct sockaddr *>(&sin), sizeof(sin));
-  if (retval < 0) {
-    throw NETWORK_PROCESS_EXCEPTION(fmt::format("Failed to bind socket: {}", strerror(errno)));
-  }
-
-  // Prepare to listen to the socket, allowing at most CONNECTION_BACKLOG connection requests
-  // to be queued. Any additional requests are dropped.
-  retval = listen(listen_fd_, common::Settings::CONNECTION_BACKLOG);
-  if (retval < 0) {
-    throw NETWORK_PROCESS_EXCEPTION(fmt::format("Failed to create listen socket: {}", strerror(errno)));
-  }
-
-  // Register the ConnectionDispatcherTask. This allows client connections.
-  dispatcher_task_ = thread_registry_->RegisterDedicatedThread<ConnectionDispatcherTask>(
-      this, max_connections_, listen_fd_, this, common::ManagedPointer(provider_.Get()), connection_handle_factory_,
-      thread_registry_);
-=======
 template <TerrierServer::SocketType type>
 void TerrierServer::RegisterSocket() {
   static_assert(type == NETWORKED_SOCKET || type == UNIX_DOMAIN_SOCKET, "There should only be two socket types.");
@@ -101,9 +45,10 @@
 
   auto &socket_fd = is_networked_socket ? network_socket_fd_ : unix_domain_socket_fd_;
 
-  // Gets the appropriate sockaddr for the given SocketType. Abuse a lambda and auto to specialize the type.
+  // Get the appropriate sockaddr for the given SocketType. Abuse a lambda and auto to specialize the type.
   auto socket_addr = ([&] {
     if constexpr (is_networked_socket) {  // NOLINT
+      // Create an internet socket address descriptor.
       struct sockaddr_in sin = {0};
 
       sin.sin_family = AF_INET;
@@ -112,12 +57,12 @@
 
       return sin;
     } else {  // NOLINT
-      // Builds the socket path name
+      // Build the socket path name.
       const std::string socket_path = fmt::format(UNIX_DOMAIN_SOCKET_FORMAT_STRING, socket_directory_, port_);
       struct sockaddr_un sun = {0};
 
-      // Validate pathname
-      if (socket_path.length() > sizeof(sun.sun_path) /* Max Unix socket path length */) {
+      // Validate the path name, which must be at most the Unix socket path length.
+      if (socket_path.length() > sizeof(sun.sun_path)) {
         NETWORK_LOG_ERROR(fmt::format("Domain socket name too long (must be <= {} characters)", sizeof(sun.sun_path)));
         throw NETWORK_PROCESS_EXCEPTION(fmt::format("Failed to name {} socket.", socket_description));
       }
@@ -129,22 +74,28 @@
     }
   })();
 
-  // Create socket
+  // Create a new socket.
   socket_fd = socket(is_networked_socket ? AF_INET : AF_UNIX, SOCK_STREAM, 0);
 
-  // Check if socket was successfully created
+  // Check if the socket was successfully created.
   if (socket_fd < 0) {
-    NETWORK_LOG_ERROR("Failed to open {} socket: {}", socket_description, strerror(errno));
-    throw NETWORK_PROCESS_EXCEPTION(fmt::format("Failed to open {} socket.", socket_description));
+    throw NETWORK_PROCESS_EXCEPTION(fmt::format("Failed to open {} socket: {}", socket_description, strerror(errno)));
   }
 
-  // For networked sockets, tell the kernel that we would like to reuse local addresses whenever possible.
+  // Enable SO_REUSEADDR for networked sockets.
+  // The server opens sockets at a specific (IP address, TCP port).
+  // If the server dies or is restarted, there may still be active packets in flight to/from the
+  // old dead server, which the new server would receive and be confused by. To prevent this,
+  // the TCP port is typically held hostage for twice as long as the maximum packet-in-flight
+  // time (2 * /proc/sys/net/ipv4/tcp_fin_timeout seconds). This means that when a new server
+  // comes along and tries to rebind to the same (IP address, TCP port), the socket binding
+  // will fail. Enabling SO_REUSEADDR opts out of this protection.
   if constexpr (is_networked_socket) {  // NOLINT
     int reuse = 1;
     setsockopt(socket_fd, SOL_SOCKET, SO_REUSEADDR, &reuse, sizeof(reuse));
   }
 
-  // Bind the socket
+  // Bind the socket.
   int status = bind(socket_fd, reinterpret_cast<struct sockaddr *>(&socket_addr), sizeof(socket_addr));
   if (status < 0) {
     NETWORK_LOG_ERROR("Failed to bind {} socket: {}", socket_description, strerror(errno), errno);
@@ -170,30 +121,29 @@
     }
   }
 
-  // Listen on the socket
+  // Prepare to listen to the socket, allowing at most CONNECTION_BACKLOG connection requests
+  // to be queued. Any additional requests are dropped.
   status = listen(socket_fd, conn_backlog);
   if (status < 0) {
-    NETWORK_LOG_ERROR("Failed to listen on {} socket: {}", socket_description, strerror(errno));
-    throw NETWORK_PROCESS_EXCEPTION(fmt::format("Failed to listen on {} socket.", socket_description));
+    throw NETWORK_PROCESS_EXCEPTION(fmt::format("Failed to listen on {} socket: {}", socket_description, strerror(errno)));
   }
 
   NETWORK_LOG_INFO("Listening on {} socket with port {} [PID={}]", socket_description, port_, ::getpid());
 }
 
 void TerrierServer::RunServer() {
-  // This line is critical to performance for some reason
+  // Initialize thread support for libevent as libevent will be invoked from multiple ConnectionHandlerTask threads.
   evthread_use_pthreads();
 
-  // Register the network socket
+  // Register the network socket.
   RegisterSocket<NETWORKED_SOCKET>();
->>>>>>> 014a04ec
 
-  // Register the Unix domain socket
+  // Register the Unix domain socket.
   RegisterSocket<UNIX_DOMAIN_SOCKET>();
 
-  // Create a dispatcher to handle connections to the sockets that have been created.
+  // Register the ConnectionDispatcherTask. This handles connections to the sockets created above.
   dispatcher_task_ = thread_registry_->RegisterDedicatedThread<ConnectionDispatcherTask>(
-      this /* requester */, max_connections_, this, common::ManagedPointer(provider_.Get()), connection_handle_factory_,
+      this, max_connections_, this, common::ManagedPointer(provider_.Get()), connection_handle_factory_,
       thread_registry_, std::initializer_list<int>({unix_domain_socket_fd_, network_socket_fd_}));
 
   // Set the running_ flag for any waiting threads.
@@ -207,10 +157,17 @@
   // Stop the dispatcher task and close the socket's file descriptor.
   const bool is_task_stopped UNUSED_ATTRIBUTE =
       thread_registry_->StopTask(this, dispatcher_task_.CastManagedPointerTo<common::DedicatedThreadTask>());
-<<<<<<< HEAD
   TERRIER_ASSERT(is_task_stopped, "Failed to stop ConnectionDispatcherTask.");
+
+  // Close the network socket
+  TerrierClose(network_socket_fd_);
+
+  // Close the Unix domain socket if it exists
+  if (unix_domain_socket_fd_ >= 0) {
+    std::remove(fmt::format(UNIX_DOMAIN_SOCKET_FORMAT_STRING, socket_directory_, port_).c_str());
+  }
+
   TerrierClose(listen_fd_);
-=======
   TERRIER_ASSERT(result, "Failed to stop ConnectionDispatcherTask.");
 
   // Close the network socket
@@ -222,7 +179,6 @@
   }
 
   NETWORK_LOG_INFO("Server Closed");
->>>>>>> 014a04ec
 
   // Clear the running_ flag for any waiting threads.
   {
