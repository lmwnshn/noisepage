--- conflicted
+++ resolved
@@ -1,10 +1,6 @@
 #include "network/connection_dispatcher_task.h"
 
 #include <csignal>
-<<<<<<< HEAD
-=======
-#include <memory>
->>>>>>> 014a04ec
 
 #include "common/dedicated_thread_registry.h"
 #include "loggers/network_logger.h"
@@ -17,27 +13,18 @@
 namespace terrier::network {
 
 ConnectionDispatcherTask::ConnectionDispatcherTask(
-<<<<<<< HEAD
-    uint32_t num_handlers, int listen_fd, common::DedicatedThreadOwner *dedicated_thread_owner,
+    uint32_t num_handlers, common::DedicatedThreadOwner *dedicated_thread_owner,
     common::ManagedPointer<ProtocolInterpreterProvider> interpreter_provider,
-    common::ManagedPointer<ConnectionHandleFactory> connection_handle_factory,
-    common::ManagedPointer<common::DedicatedThreadRegistry> thread_registry)
-    : NotifiableTask(MAIN_THREAD_ID),
-=======
-    uint32_t num_handlers, common::DedicatedThreadOwner *dedicated_thread_owner,
-    common::ManagedPointer<ProtocolInterpreter::Provider> interpreter_provider,
     common::ManagedPointer<ConnectionHandleFactory> connection_handle_factory,
     common::ManagedPointer<common::DedicatedThreadRegistry> thread_registry,
     std::initializer_list<int> file_descriptors)
-    : NotifiableTask(MASTER_THREAD_ID),
->>>>>>> 014a04ec
+    : NotifiableTask(MAIN_THREAD_ID),
       num_handlers_(num_handlers),
       dedicated_thread_owner_(dedicated_thread_owner),
       connection_handle_factory_(connection_handle_factory),
       thread_registry_(thread_registry),
       interpreter_provider_(interpreter_provider),
       next_handler_(0) {
-<<<<<<< HEAD
   TERRIER_ASSERT(num_handlers_ > 0, "No workers that connections can be dispatched to.");
 
   // The libevent callback functions are defined here.
@@ -55,22 +42,14 @@
 
   // Specific events are then associated with their respective libevent callback functions.
 
-  // Dispatch a new connection every time the file descriptor becomes readable again.
-  //   EV_READ : Wait until the file descriptor becomes readable.
-  //   EV_PERSIST : Non-persistent events are removed upon activation (single-use), the server should be persistent.
-  RegisterEvent(listen_fd, EV_READ | EV_PERSIST, connection_dispatcher_fn, this);
+  for (auto listen_fd : file_descriptors) {
+    // Dispatch a new connection every time the file descriptor becomes readable again.
+    //   EV_READ : Wait until the file descriptor becomes readable.
+    //   EV_PERSIST : Non-persistent events are removed upon activation (single-use), the server should be persistent.
+    RegisterEvent(listen_fd, EV_READ | EV_PERSIST, connection_dispatcher_fn, this);
+  }
   // Exit the event loop if the terminal launching the server process is closed.
   RegisterSignalEvent(SIGHUP, loop_exit_fn, this);
-=======
-  for (int listen_fd : file_descriptors) {
-    if (listen_fd >= 0) {
-      RegisterEvent(listen_fd, EV_READ | EV_PERSIST, METHOD_AS_CALLBACK(ConnectionDispatcherTask, DispatchConnection),
-                    this);
-    }
-  }
-
-  RegisterSignalEvent(SIGHUP, METHOD_AS_CALLBACK(NotifiableTask, ExitLoop), this);
->>>>>>> 014a04ec
 }
 
 void ConnectionDispatcherTask::DispatchConnection(uint32_t fd,
