--- conflicted
+++ resolved
@@ -52,15 +52,10 @@
     xml.write(xml_config_file)
 
 
-<<<<<<< HEAD
 def get_config_tpcc(weights=constants.DEFAULT_TPCC_WEIGHTS,
                     terminals=constants.DEFAULT_TPCC_TERMINALS,
                     scale_factor=constants.DEFAULT_TPCC_SCALE_FACTOR,
                     query_mode=constants.DEFAULT_TPCC_QUERY_MODE) -> dict:
-=======
-def gen_oltp_trace(
-        tpcc_weight: str, tpcc_rates: List[int], pattern_iter: int, record_pipeline_metrics_with_counters: bool) -> bool:
->>>>>>> f2fd6474
     """
     Get a configuration for running TPC-C.
 
@@ -90,13 +85,13 @@
     return config
 
 
-def fn_pipeline_metrics(oltpbench: TestOLTPBench, test_case: TestCaseOLTPBench) -> None:
+def fn_pipeline_metrics_with_counters(oltpbench: TestOLTPBench, test_case: TestCaseOLTPBench) -> None:
     """Enable pipeline metrics."""
     db_server = oltpbench.db_instance
     db_server.execute("SET pipeline_metrics_enable='true'", expect_result=False, quiet=False)
     db_server.execute("SET pipeline_metrics_sample_rate={}".format(constants.DEFAULT_PIPELINE_METRICS_SAMPLE_RATE),
                       expect_result=False, quiet=False)
-
+    db_server.execute("SET counters_enable='true'", expect_result=False, quiet=False)
 
 def fn_query_trace_metrics(oltpbench: TestOLTPBench, test_case: TestCaseOLTPBench) -> None:
     """Enable query trace metrics."""
@@ -171,59 +166,11 @@
         The arrival rates for each phase in a pattern.
     pattern_iter : int
         The number of patterns.
-<<<<<<< HEAD
-=======
-    record_pipeline_metrics_with_counters : bool
-        Record the pipeline metrics instead of query traces
->>>>>>> f2fd6474
 
     Returns
     -------
     A function as described above.
     """
-<<<<<<< HEAD
-=======
-    # Server is running when this returns
-    oltp_server = TestOLTPBench(DEFAULT_OLTP_SERVER_ARGS)
-    db_server = oltp_server.db_instance
-    db_server.run_db()
-
-    # Download the OLTP repo and build it
-    oltp_server.run_pre_suite()
-
-    # Load the workload pattern - based on the tpcc.json in
-    # testing/oltpbench/config
-    test_case_config = DEFAULT_OLTP_TEST_CASE
-    test_case_config["weights"] = tpcc_weight
-    test_case = TestCaseOLTPBench(test_case_config)
-
-    # Prep the test case build the result dir
-    test_case.run_pre_test()
-
-    rates = tpcc_rates * pattern_iter
-    config_forecast_data(test_case.xml_config, rates)
-
-    if record_pipeline_metrics_with_counters:
-        # Turn on pipeline metrics recording
-        db_server.execute("SET pipeline_metrics_enable='true'", expect_result=False)
-        db_server.execute("SET pipeline_metrics_sample_rate={}".format(DEFAULT_PIPELINE_METRICS_SAMPLE_RATE),
-                          expect_result=False)
-        db_server.execute("SET counters_enable='true'", expect_result=False)
-        result_file = DEFAULT_PIPELINE_METRICS_FILE
-    else:
-        # Turn on query trace metrics tracing
-        db_server.execute("SET query_trace_metrics_enable='true'", expect_result=False)
-        result_file = DEFAULT_QUERY_TRACE_FILE
-    # Remove the old result file
-    Path(result_file).unlink(missing_ok=True)
-
-    # Run the actual test
-    ret_val, _, stderr = run_command(test_case.test_command,
-                                     cwd=test_case.test_command_cwd)
-    if ret_val != ErrorCode.SUCCESS:
-        LOG.error(stderr)
-        return False
->>>>>>> f2fd6474
 
     def fn_config(oltpbench: TestOLTPBench, test_case: TestCaseOLTPBench) -> None:
         rates = tpcc_rates * pattern_iter
