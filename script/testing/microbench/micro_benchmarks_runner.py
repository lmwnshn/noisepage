--- conflicted
+++ resolved
@@ -19,7 +19,7 @@
 
     def run_benchmarks(self, enable_perf):
         """ Runs all the microbenchmarks.
-        
+
         Parameters
         ----------
         enable_perf : bool
@@ -54,15 +54,15 @@
 
     def run_single_benchmark(self, bench_name, enable_perf):
         """ Execute a single benchmark. The results will be stored in a JSON
-        file and an XML file. 
-        
+        file and an XML file.
+
         Parameters
         ----------
         bench_name : str
             The name of the benchmark to run.
         enable_perf : bool
             Whether perf should be enabled for all the benchmarks.
-        
+
         Returns
         -------
         ret_val : int
@@ -97,7 +97,7 @@
             The path of the file where the benchmark result should be stored.
         enable_perf : bool
             Whether perf should be enabled for all the benchmarks.
-        
+
         Returns
         -------
         cmd : str
@@ -126,7 +126,7 @@
 
     def _execute_benchmark(self, cmd):
         """ Execute the microbenchmark command provided.
-        
+
         Parameters
         ----------
         cmd : str
@@ -174,8 +174,8 @@
 
 
 def is_package_installed(package_name, validation_command='--version'):
-    """ Check to see if package is installed. 
-    
+    """ Check to see if package is installed.
+
     Parameters
     ----------
     package_name : str
@@ -197,7 +197,7 @@
 
 def generate_perf_command(bench_name):
     """ Create the command line string to execute perf.
-    
+
     Parameters
     ----------
     bench_name : str
@@ -206,7 +206,7 @@
     Returns
     -------
     perf_cmd : str
-        The command to execute pref data collection.    
+        The command to execute pref data collection.
     """
     perf_output_file = f'{bench_name}.perf'
     LOG.debug(f'Enabling perf data collection [output={perf_output_file}]')
@@ -223,13 +223,8 @@
     """
     # use all the cpus from the highest numbered numa node
     nodes = subprocess.check_output("numactl --hardware | grep 'available: ' | cut -d' ' -f2", shell=True)
-<<<<<<< HEAD
     if not nodes or int(nodes) == 1:
-        return ""
-=======
-    if not nodes:
         return ''
->>>>>>> 2141ca17
     highest_cpu_node = int(nodes) - 1
     if highest_cpu_node > 0:
         LOG.debug(f'Number of NUMA Nodes = {highest_cpu_node}')
@@ -239,7 +234,7 @@
 
 def convert_result_xml(bench_name, bench_output_file):
     """ Convert the gbench results to xml file named after the bench_name.
-    
+
     Parameters
     ----------
     bench_name : str
@@ -252,10 +247,10 @@
 
 
 def copy_benchmark_result(bench_name, build_dir):
-    """ Copy the benchmark result file. 
-    
-    This is used when running in local mode. 
-    
+    """ Copy the benchmark result file.
+
+    This is used when running in local mode.
+
     Parameters
     ----------
     bench_name : str
